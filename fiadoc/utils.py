import os
import re
from typing import Optional

import matplotlib.pyplot as plt
import numpy as np
import pandas as pd
import pymupdf
import requests

rc = {'figure.figsize': (4, 3),
      'axes.facecolor': 'white',  # Remove background colour
      'axes.grid': False,         # Turn on grid
      'axes.linewidth': '0.2',
      'axes.edgecolor': '0',      # Set axes edge color to be black
      'font.size': 2,
      'xtick.major.size': 1,
      'xtick.major.width': 0.2,
      'ytick.major.size': 1,
      'ytick.major.width': 0.2}
plt.rcdefaults()
plt.rcParams.update(rc)


def duration_to_millisecond(s: str) -> Optional[dict[str, str | int]]:
    """Convert a time duration string to milliseconds

    >>> duration_to_millisecond('1:36:48.076')
    5808076
    >>> duration_to_millisecond('17:39.564')
    1059564
    >>> duration_to_millisecond('12.345')
    12345
    """
    if s is None:
        return None

    match s.count(':'):
        case 0:  # 12.345
            assert re.match(r'\d+\.\d+', s), f'{s} is not a valid time duration'
            sec, millisec = s.split('.')
            return {
                '_type': 'timedelta',
                'milliseconds': int(sec) * 1000 + int(millisec)
            }

        case 1:  # 1:23.456
            if m := re.match(r'(?P<minute>\d+):(?P<sec>\d+)\.(?P<millisec>\d+)', s):
                minute = int(m.group('minute'))
                sec = int(m.group('sec'))
                millisec = int(m.group('millisec'))
                return {
                    '_type': 'timedelta',
                    'milliseconds': minute * 60000 + sec * 1000 + millisec
                }
            else:
                raise ValueError(f'{s} is not a valid time duration')

        case 2:  # 1:23:45.678
            if m := re.match(r'(?P<hour>\d+):(?P<minute>\d+):(?P<sec>\d+)\.(?P<millisec>\d+)', s):
                hour = int(m.group('hour'))
                minute = int(m.group('minute'))
                sec = int(m.group('sec'))
                millisec = int(m.group('millisec'))
                return {
                    '_type': 'timedelta',
                    'milliseconds': hour * 3600000 + minute * 60000 + sec * 1000 + millisec
                }
            else:
                raise ValueError(f'{s} is not a valid time duration')

        case _:
            raise ValueError(f'{s} is not a valid time duration')


def time_to_timedelta(d: str) -> pd.Timedelta:
    """Parse a date string or a time duration string to pd.Timedelta

    TODO: not clear to me. May be confusing later. Either need better documentation, or make them
          into separate functions.

    There can be two possible input formats:

    1. hh:mm:ss, e.g. 18:05:42. This is simply the local calendar time
    2. mm:ss.SSS, e.g. 1:24.160. This is the lap time
    """
    n_colon = d.count(':')
    if n_colon == 2:
        h, m, s = d.split(':')
        return pd.Timedelta(hours=int(h), minutes=int(m), seconds=int(s))
    elif n_colon == 1:
        m, s = d.split(':')
        s, ms = s.split('.')
        return pd.Timedelta(minutes=int(m), seconds=int(s), milliseconds=int(ms))
    else:
        raise ValueError(f'unknown date format: {d}')


def download_pdf(url: str, out_path: str | os.PathLike) -> None:
    """
    Download a PDF file from the given URL. This downloads PDFs for testing. This is a temporary
    solution. Will be deleted when Philipp's package is ready
    """
    resp = requests.get(url)
    with open(out_path, 'wb') as f:
        f.write(resp.content)
    return
<<<<<<< HEAD
=======


class Page:
    def __init__(self, page: pymupdf.Page):
        self._pymupdf_page = page
        self.drawings = page.get_drawings()
        self.crossed_out_text = self.get_strikeout_text()

    def __getattr__(self, name: str):
        return getattr(self._pymupdf_page, name)

    def show_page(self):
        """May not working well. For debug process only

        See https://github.com/pymupdf/PyMuPDF-Utilities/blob/master/table-analysis/show_image.py
        """
        pix = self.get_pixmap(dpi=300)
        img = np.ndarray([pix.h, pix.w, 3], dtype=np.uint8, buffer=pix.samples_mv)
        plt.figure(dpi=300)
        plt.imshow(img, extent=(0, pix.w * 72 / 300, pix.h * 72 / 300, 0))
        plt.show()
        pass

    def get_drawings_in_bbox(self, bbox: tuple[float, float, float, float], tol: float = 1) \
            -> list:
        """Get all drawings in the given bounding box

        :param bbox: (x0, y0, x1, y1)
        :param tol: tolerance in pixels. If a drawing is outside of the bbox by only `tol` pixels,
                    it will be included. Default is one pixel
        :return: A list of drawings
        """
        drawings = []
        for drawing in self.drawings:
            rect = drawing['rect']
            if rect.y0 >= bbox[1] - tol and rect.y1 <= bbox[3] + tol \
                    and rect.x0 >= bbox[0] - tol and rect.x1 <= bbox[2] + tol:
                drawings.append(drawing)
        return drawings

    def get_strikeout_text(self) -> list[tuple[pymupdf.Rect, str]]:
        """Get all strikeout texts and their locations in the page

        See https://stackoverflow.com/a/74582342/12867291.

        :return: A list of tuples, where each tuple is the bbox and text of a strikeout text
        """
        # Get all strikeout lines
        lines = []
        paths = self.drawings  # Strikeout lines are in fact vector graphics. To be more precise,
        for path in paths:     # they are short rectangles with very small height
            for item in path['items']:
                if item[0] == 're':  # If a graphic is a rect., check its height: absolute height
                    rect = item[1]   # should < 1px, and have some sizable width relative to height
                    if (rect.width > 2 * rect.height) and (rect.height < 1):
                        lines.append(rect)

        # Get all texts on this page
        # TODO: the O(n^2) here can probably be optimised later
        words = self.get_text('words')
        strikeout = []
        for rect in lines:
            for w in words:  # `w` is a iterable `(x0, y0, x1, y1, text)`
                text_rect = pymupdf.Rect(w[:4])     # Location/bbox of the word
                if text_rect.intersects(rect):      # If the word's location intersects with a
                    strikeout.append((rect, w[4]))  # strikeout line, it's a strikeout text
        return strikeout

    def parse_table_by_grid(
            self,
            vlines: list[tuple[float, float]],
            hlines: list[tuple[float, float]]
    ) -> tuple[pd.DataFrame, list[tuple[int, int, str]], list[tuple[int, int, bool]]]:
        """Manually parse the table cell by cell, defined by lines separating the columns and rows

        PyMuPDF does have a built-in table parser, but it's bad for many reasons:

        1. it does not always respect the `clip` parameter: sometimes it gets table header/rows
           outside the clip area
        2. we can't force it to ignore the table header. E.g., for some short table (e.g. 2 rows),
           it may get the first row as the header, and the second row as the data. However, we
           sometimes want to treat all rows as data, not header. There is no way to force this
        3. sometimes it will get an empty column, if the horizontal gap between two columns are too
           big. This is true even if we manually specify `vertical_lines`

        For these reasons, whenever we know the exact positions of rows and columns, we parse the
        table manually use this function. This function returns three things:

        1. the usual parsed df.
        2. a list of tuples to identify is a cell (i, j) is crossed out, in the format of
           (i, j, True or False)
        3. a list of tuples for the superscript for a cell (i, j), in the format of
           (i, j, superscript text)

        :param vlines: List of left and right x-coords. of the cols
        :param hlines: List of top and bottom y-coords. of the rows
        :return: A usual df., a list of superscript cells, a list of crossed out cells
        """
        cells = []
        superscripts = []
        crossed_out = []
        for i, row_sep in enumerate(hlines):
            row = []
            for j, col_sep in enumerate(vlines):
                t = row_sep[0]
                b = row_sep[1]
                l = col_sep[0]
                r = col_sep[1]

                # Get text in the cell. Since we need to check the superscript, we need `'dict'`
                # See https://pymupdf.readthedocs.io/en/latest/recipes-text.html
                cell = self.get_text('dict', clip=(l, t, r, b))
                spans = []
                for block in cell['blocks']:
                    for line in block['lines']:
                        for span in line['spans']:
                            if span['text'].strip():
                                bbox = span['bbox']
                                # Need to check if the found text is indeed in the cell's bbox.
                                # PyMuPDF is notoriously bad for not respecting `clip` parameter.
                                # We give two pixels tolerance
                                if bbox[0] >= l - 2 and bbox[2] <= r + 2 \
                                        and bbox[1] >= t - 2 and bbox[3] <= b + 2:
                                    spans.append(span)

                # If we don't find any text in the cell, it's empty. This is OK, e.g. the quali.
                # lap time table's pit column is always empty for non-pit laps
                if not spans:
                    row.append('')
                    continue

                # Check if any superscript
                # See https://pymupdf.readthedocs.io/en/latest/recipes-text.html#how-to-analyze-
                # font-characteristics for font flags
                match len(spans):
                    case 1:
                        row.append(spans[0]['text'].strip())
                    case 2:
                        for span in spans:
                            match span['flags']:
                                case 0:
                                    row.append(span['text'].strip())
                                case 1:
                                    superscripts.append((i, j, span['text'].strip()))
                                case _:
                                    raise ValueError(
                                        f'Unknown font flags for cell at ({l, t, r, b})'
                                    )
                    case _:
                        raise ValueError(f'Unknown span for cell at ({l, t, r, b})')

                # Check if the cell is crossed out
                for rect, text in self.crossed_out_text:
                    if rect.intersects((l, t, r, b)):
                        assert text == row[-1], \
                            f'Found a crossed out text at the location of ({l, t, r, b}) with ' \
                            f'text "{row[-1]}", but the crossed out text is "{text}" and '\
                            f"doesn't match with the cell's text"
                        crossed_out.append((i, j, True))
            cells.append(row)

        df = pd.DataFrame(cells, columns=None, index=None)
        return df, superscripts, crossed_out

    def get_image_header(self) -> Optional[pymupdf.Rect]:
        """Find if any image is the header. See #26.

        Basically we go through all svg images on the page, and filter in the ones that are very
        wide and have reasonable height to be a header image. For those images, we keep the ones w/
        grey-ish background. In principle, only the header image can meet these criteria.

        :return: None if found things. Else return the coords. of the image
        """
        images = []
        for img in self.drawings:
            if img['rect'].width > self.bound()[2] * 0.8 \
                    and 10 < img['rect'].height < 50 \
                    and np.isclose(img['fill'], [0.72, 0.72, 0.72], rtol=0.1).all():
                images.append(img)
        assert len(images) <= 1, f'found more than one header image on page {self.number} in ' \
                                 f'{self.parent.name}'
        if images:
            return images[0]['rect']
        else:
            return None
>>>>>>> aa3fe843
<|MERGE_RESOLUTION|>--- conflicted
+++ resolved
@@ -104,192 +104,4 @@
     resp = requests.get(url)
     with open(out_path, 'wb') as f:
         f.write(resp.content)
-    return
-<<<<<<< HEAD
-=======
-
-
-class Page:
-    def __init__(self, page: pymupdf.Page):
-        self._pymupdf_page = page
-        self.drawings = page.get_drawings()
-        self.crossed_out_text = self.get_strikeout_text()
-
-    def __getattr__(self, name: str):
-        return getattr(self._pymupdf_page, name)
-
-    def show_page(self):
-        """May not working well. For debug process only
-
-        See https://github.com/pymupdf/PyMuPDF-Utilities/blob/master/table-analysis/show_image.py
-        """
-        pix = self.get_pixmap(dpi=300)
-        img = np.ndarray([pix.h, pix.w, 3], dtype=np.uint8, buffer=pix.samples_mv)
-        plt.figure(dpi=300)
-        plt.imshow(img, extent=(0, pix.w * 72 / 300, pix.h * 72 / 300, 0))
-        plt.show()
-        pass
-
-    def get_drawings_in_bbox(self, bbox: tuple[float, float, float, float], tol: float = 1) \
-            -> list:
-        """Get all drawings in the given bounding box
-
-        :param bbox: (x0, y0, x1, y1)
-        :param tol: tolerance in pixels. If a drawing is outside of the bbox by only `tol` pixels,
-                    it will be included. Default is one pixel
-        :return: A list of drawings
-        """
-        drawings = []
-        for drawing in self.drawings:
-            rect = drawing['rect']
-            if rect.y0 >= bbox[1] - tol and rect.y1 <= bbox[3] + tol \
-                    and rect.x0 >= bbox[0] - tol and rect.x1 <= bbox[2] + tol:
-                drawings.append(drawing)
-        return drawings
-
-    def get_strikeout_text(self) -> list[tuple[pymupdf.Rect, str]]:
-        """Get all strikeout texts and their locations in the page
-
-        See https://stackoverflow.com/a/74582342/12867291.
-
-        :return: A list of tuples, where each tuple is the bbox and text of a strikeout text
-        """
-        # Get all strikeout lines
-        lines = []
-        paths = self.drawings  # Strikeout lines are in fact vector graphics. To be more precise,
-        for path in paths:     # they are short rectangles with very small height
-            for item in path['items']:
-                if item[0] == 're':  # If a graphic is a rect., check its height: absolute height
-                    rect = item[1]   # should < 1px, and have some sizable width relative to height
-                    if (rect.width > 2 * rect.height) and (rect.height < 1):
-                        lines.append(rect)
-
-        # Get all texts on this page
-        # TODO: the O(n^2) here can probably be optimised later
-        words = self.get_text('words')
-        strikeout = []
-        for rect in lines:
-            for w in words:  # `w` is a iterable `(x0, y0, x1, y1, text)`
-                text_rect = pymupdf.Rect(w[:4])     # Location/bbox of the word
-                if text_rect.intersects(rect):      # If the word's location intersects with a
-                    strikeout.append((rect, w[4]))  # strikeout line, it's a strikeout text
-        return strikeout
-
-    def parse_table_by_grid(
-            self,
-            vlines: list[tuple[float, float]],
-            hlines: list[tuple[float, float]]
-    ) -> tuple[pd.DataFrame, list[tuple[int, int, str]], list[tuple[int, int, bool]]]:
-        """Manually parse the table cell by cell, defined by lines separating the columns and rows
-
-        PyMuPDF does have a built-in table parser, but it's bad for many reasons:
-
-        1. it does not always respect the `clip` parameter: sometimes it gets table header/rows
-           outside the clip area
-        2. we can't force it to ignore the table header. E.g., for some short table (e.g. 2 rows),
-           it may get the first row as the header, and the second row as the data. However, we
-           sometimes want to treat all rows as data, not header. There is no way to force this
-        3. sometimes it will get an empty column, if the horizontal gap between two columns are too
-           big. This is true even if we manually specify `vertical_lines`
-
-        For these reasons, whenever we know the exact positions of rows and columns, we parse the
-        table manually use this function. This function returns three things:
-
-        1. the usual parsed df.
-        2. a list of tuples to identify is a cell (i, j) is crossed out, in the format of
-           (i, j, True or False)
-        3. a list of tuples for the superscript for a cell (i, j), in the format of
-           (i, j, superscript text)
-
-        :param vlines: List of left and right x-coords. of the cols
-        :param hlines: List of top and bottom y-coords. of the rows
-        :return: A usual df., a list of superscript cells, a list of crossed out cells
-        """
-        cells = []
-        superscripts = []
-        crossed_out = []
-        for i, row_sep in enumerate(hlines):
-            row = []
-            for j, col_sep in enumerate(vlines):
-                t = row_sep[0]
-                b = row_sep[1]
-                l = col_sep[0]
-                r = col_sep[1]
-
-                # Get text in the cell. Since we need to check the superscript, we need `'dict'`
-                # See https://pymupdf.readthedocs.io/en/latest/recipes-text.html
-                cell = self.get_text('dict', clip=(l, t, r, b))
-                spans = []
-                for block in cell['blocks']:
-                    for line in block['lines']:
-                        for span in line['spans']:
-                            if span['text'].strip():
-                                bbox = span['bbox']
-                                # Need to check if the found text is indeed in the cell's bbox.
-                                # PyMuPDF is notoriously bad for not respecting `clip` parameter.
-                                # We give two pixels tolerance
-                                if bbox[0] >= l - 2 and bbox[2] <= r + 2 \
-                                        and bbox[1] >= t - 2 and bbox[3] <= b + 2:
-                                    spans.append(span)
-
-                # If we don't find any text in the cell, it's empty. This is OK, e.g. the quali.
-                # lap time table's pit column is always empty for non-pit laps
-                if not spans:
-                    row.append('')
-                    continue
-
-                # Check if any superscript
-                # See https://pymupdf.readthedocs.io/en/latest/recipes-text.html#how-to-analyze-
-                # font-characteristics for font flags
-                match len(spans):
-                    case 1:
-                        row.append(spans[0]['text'].strip())
-                    case 2:
-                        for span in spans:
-                            match span['flags']:
-                                case 0:
-                                    row.append(span['text'].strip())
-                                case 1:
-                                    superscripts.append((i, j, span['text'].strip()))
-                                case _:
-                                    raise ValueError(
-                                        f'Unknown font flags for cell at ({l, t, r, b})'
-                                    )
-                    case _:
-                        raise ValueError(f'Unknown span for cell at ({l, t, r, b})')
-
-                # Check if the cell is crossed out
-                for rect, text in self.crossed_out_text:
-                    if rect.intersects((l, t, r, b)):
-                        assert text == row[-1], \
-                            f'Found a crossed out text at the location of ({l, t, r, b}) with ' \
-                            f'text "{row[-1]}", but the crossed out text is "{text}" and '\
-                            f"doesn't match with the cell's text"
-                        crossed_out.append((i, j, True))
-            cells.append(row)
-
-        df = pd.DataFrame(cells, columns=None, index=None)
-        return df, superscripts, crossed_out
-
-    def get_image_header(self) -> Optional[pymupdf.Rect]:
-        """Find if any image is the header. See #26.
-
-        Basically we go through all svg images on the page, and filter in the ones that are very
-        wide and have reasonable height to be a header image. For those images, we keep the ones w/
-        grey-ish background. In principle, only the header image can meet these criteria.
-
-        :return: None if found things. Else return the coords. of the image
-        """
-        images = []
-        for img in self.drawings:
-            if img['rect'].width > self.bound()[2] * 0.8 \
-                    and 10 < img['rect'].height < 50 \
-                    and np.isclose(img['fill'], [0.72, 0.72, 0.72], rtol=0.1).all():
-                images.append(img)
-        assert len(images) <= 1, f'found more than one header image on page {self.number} in ' \
-                                 f'{self.parent.name}'
-        if images:
-            return images[0]['rect']
-        else:
-            return None
->>>>>>> aa3fe843
+    return
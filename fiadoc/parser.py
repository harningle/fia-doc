# -*- coding: utf-8 -*-
import os
import pickle
import re
<<<<<<< HEAD
from string import printable
from typing import Literal, get_args
=======
>>>>>>> aa3fe843
import warnings
from typing import Literal, get_args

import numpy as np
import pandas as pd
import pymupdf
from pydantic import ValidationError

from ._constants import QUALI_DRIVERS
<<<<<<< HEAD
from .core import Page, ParsingError
from .models.classification import (
    Classification,
    ClassificationData,
    QualiClassification,
    QualiClassificationData
)
from .models.driver import Driver, DriverData
from .models.foreign_key import PitStopEntry, RoundEntry, SessionEntry
from .models.lap import Lap, LapData, QualiLap
from .models.pit_stop import PitStop, PitStopData
from .utils import duration_to_millisecond, time_to_timedelta
=======
from .models.classification import (
    SessionEntryImport,
    SessionEntryObject,
)
from .models.driver import RoundEntryImport, RoundEntryObject
from .models.foreign_key import PitStopForeignKeys, RoundEntry, SessionEntryForeignKeys
from .models.lap import LapImport, LapObject
from .models.pit_stop import PitStopData, PitStopObject
from .utils import Page, duration_to_millisecond, time_to_timedelta
>>>>>>> aa3fe843

pd.set_option('future.no_silent_downcasting', True)

RaceSessionT = Literal['race', 'sprint']
QualiSessionT = Literal['quali', 'sprint_quali']

class EntryListParser:
    def __init__(
            self,
            file: str | os.PathLike,
            year: int,
            round_no: int
    ):
        self.file = file
        self.year = year
        self.round_no = round_no
        self.df = self._parse()

    def _parse_table_by_grid(
            self,
            page: pymupdf.Page,
            vlines: list[float],
            hlines: list[float],
            tol: float = 2
    ) -> pd.DataFrame:
        """Manually parse the table cell by cell, defined by lines separating the columns and rows

        The reason why we parse this table manually rather than using `page.find_tables` is that
        when we have the reserve driver table, car No. may have superscript, which can not be
        handled otherwise. The superscript indicates which reserve driver is driving whose car.
        E.g., Antonelli is driving Hamilton's car, then driver No. 44 and driver No. 12 will have
        the same superscript.

        :param vlines: x-coords. of vertical lines separating the cols.
        :param hlines: y-coords. of horizontal lines separating the rows
        :param tol: tolerance for bbox. of text. Default is 2 pixels. See #33
        """
        cells = []
        vgap = vlines[1] - vlines[0]  # Usual gap between two vertical lines
        for i in range(len(hlines) - 1):
            row = []
            has_superscript = False
            for j in range(len(vlines) - 1):

                # Check if there is an unusual gap between two horizontal lines. If so, then we are
                # now at the gap between the main table and the reserve driver table
                if hlines[i + 1] - hlines[i] < vgap + 5:
                    t = hlines[i]
                    b = hlines[i + 1]
                else:
                    if i >= 1:  # The zero-th row is always fine
                        if hlines[i] - hlines[i - 1] < vgap + 5:  # The unusual big gap is below,
                            t = hlines[i]                         # so we are at the main table
                            b = hlines[i] + vgap + tol
                        else:  # The unusual big gap is above, so now at the reserve driver table
                            t = hlines[i + 1] - vgap - tol
                            b = hlines[i + 1]

                # Get text in the cell
                # See https://pymupdf.readthedocs.io/en/latest/recipes-text.html
                """
                For each cell defined by the `vlines` and `hlines`, we get text inside it. However,
                texts that are partially inside the cell will also be captured by pymupdf. So we
                need to check whether the found text is indeed inside the cell's bbox, and do not
                false include other texts. However, we do want to allow a bit of tolerance, as
                `hlines` are not always perfect. The tolerance is set to 2 pixels in general. But
                for PDFs that have smaller page margin, i.e. texts and line height are bigger in
                these PDFs, we need to increase the tolerance.
                """
                cell = page.get_text(
                    'dict',
                    clip=(vlines[j], t, vlines[j + 1], b)
                )
                spans = []
                for block in cell['blocks']:
                    for line in block['lines']:
                        for span in line['spans']:
                            if span['text'].strip():
                                bbox = span['bbox']
                                # Need to check if the found text is indeed in the cell's bbox.
                                # PyMuPDF is notoriously bad for not respecting `clip` parameter.
                                # We give two pixels tolerance. See #33
                                if bbox[0] >= vlines[j] - tol \
                                        and bbox[2] <= vlines[j + 1] + tol \
                                        and bbox[1] >= t - tol \
                                        and bbox[3] <= b + tol:
                                    spans.append(span)

                # Check if any superscript
                # See https://pymupdf.readthedocs.io/en/latest/recipes-text.html#how-to-analyze-
                # font-characteristics for font flags
                match len(spans):
                    case 1:
                        row.append(spans[0]['text'].strip())
                    case 2:
                        for span in spans:
                            match span['flags']:
                                case 0:
                                    row.append(span['text'].strip())
                                case 1:
                                    has_superscript = True
                                    superscript = span['text'].strip()
                                case _:
                                    raise ValueError(f'Unknown error when parsing row {i}, col '
                                                     f'{j} in {self.file}')
                    case _:
                        raise ValueError(f'Unknown error when parsing row {i}, col {j} in '
                                         f'{self.file}')
            if has_superscript:
                row.append(superscript)
            cells.append(row)

        # Convert to df.
        df = pd.DataFrame(cells)
        if df.shape[1] == 5:
            df.columns = ['car_no', 'driver', 'nat', 'team', 'constructor']
        elif df.shape[1] == 6:
            df.columns = ['car_no', 'driver', 'nat', 'team', 'constructor', 'reserve']
        else:
            raise ValueError(f'Expected 5 or 6 columns, got {df.shape[1]} in {self.file}')
        df.car_no = df.car_no.astype(int)
        assert df.car_no.is_unique, f'Car No. is not unique in {self.file}'

        # Clean up the reserve driver relationship
        if 'reserve' not in df.columns:
            df['reserve'] = False
            return df
        df['reserve_for'] = None
        for i in df.reserve.dropna().unique():
            temp = df[df.reserve == i]
            if len(temp) == 1:
                # handle the case where a driver is incorrectly indicated as
                # having a reserve driver, e.g. copy-paste error 2024, round 5
                df.loc[df.reserve == i, 'reserve'] = None
                warnings.warn(
                    f'Driver {temp.driver.iloc[0]} is indicated as being or '
                    f'having a reserve driver but no associated driver was '
                    f'found!'
                )
                continue

            assert len(temp) == 2, f'Expected 2 rows for superscript {i}, got {len(temp)}'
            assert temp.car_no.nunique() == 2, \
                f'Expected 2 different drivers for superscript {i}, got {temp.car_no.nunique()}'
            df.loc[df[df.reserve == i].index[1], 'reserve_for'] = temp['driver'].iloc[0]
        df.reserve = df['reserve_for'].notnull()
        return df

    def _parse(self) -> pd.DataFrame:
        """
        :return: Df. with cols. of ["car_no", "driver", "nat", "team", "constructor"]
        """
        # Go to the page with "No.", "Driver", "Nat", "Team", and "Constructor"
        doc = pymupdf.open(self.file)
        found = False
        for page in doc:
            text = page.get_text('text')
            if 'No.' in text and 'Driver' in text and 'Nat' in text and 'Team' in text and \
                    'Constructor' in text:
                found = True
                break
        if not found:
            raise ValueError(f'Could not find any page containing entry list table in {self.file}')

        # The top y-coord. of the table is below "Driver"
        """
        1. locate the positions of "Driver"'s. One page may have multiple "Driver"'s, e.g. 2024
           Mexican. We only pick the topmost one
        2. make sure the found "Driver" is indeed the table header. That is, in the same height,
           we should find "No.", "Nat", "Team", and "Constructor" as well
        """
        driver = page.search_for('Driver')
        driver.sort(key=lambda x: x.y0)
        driver = driver[0]
        for col in ['No.', 'Nat', 'Team', 'Constructor']:
            temp = page.search_for(col, clip=(0, driver.y0, page.bound()[2], driver.y1))
            assert len(temp) == 1, f'Cannot locate "Driver" in {self.file}'

        # Table headers
        headers = {}
        for col in ['No.', 'Driver', 'Nat', 'Team', 'Constructor']:
            temp = page.search_for(col, clip=(0, driver.y0, page.bound()[2], driver.y1))
            assert len(temp) == 1, f'Expected one "{col}", got {len(temp)} in {self.file}'
            headers[col.lower().strip('.')] = temp[0]

        # The leftmost x-coord. of the table is the leftof "No."
        l = headers['no'].x0

        # Right is simply the page's right boundary
        r = page.bound()[2]

        # Bottom of the table
        """
        It's slightly more difficult to determine the bottom of the table, as there is no line
        delineating the bottom of the table. Below the table, we have stewards' name, so we can't
        use the bottom of the page as the bottom of the table either. So instead, we search for
        digits below "No.". The last car No.'s position is the the bottom of the table.
        
        When we say "the table", there can actually be two tables: the usual table for drivers, and
        the reserve driver table. Regardless of the existence of the reserve driver table, the
        above method always identifies the bottom correctly. `self._parse_table_by_grid()` will
        handle the reserve driver table properly by looking at the superscripts.
        """
        car_nos = page.get_text(
            'words',
            clip=(headers['no'].x0, headers['no'].y1, headers['no'].x1, page.bound()[3])
        )
        car_nos = [i for i in car_nos if i[4].isdigit()]
        for i in car_nos:
            assert np.isclose(i[0], l, atol=1), \
                f'Car No. {i[4]} is not vertically aligned with "No." in {self.file}'
            assert i[2] < driver.x0, \
                f'Car No. {i[4]} is not to the left of "Driver" in {self.file}'

        # Lines separating the columns
        aux_vlines = [
            l,
            headers['driver'].x0,
            headers['nat'].x0,
            headers['team'].x0,
            headers['constructor'].x0,
            r
        ]

        # Lines separating the rows, which are the midpoints of the car No. texts
        aux_hlines = [(car_nos[i][3] + car_nos[i + 1][1]) / 2 for i in range(len(car_nos) - 1)]
        # Line vertically between "No." and the first car No.
        aux_hlines.insert(0, (headers['no'].y1 + car_nos[0][1]) / 2)
        # Line below the last car, which is last line + line gap (= last - 2nd last)
        aux_hlines.append(2 * aux_hlines[-1] - aux_hlines[-2])

        # Get the table
        tol = 2 if l > 40 else 3
        df = self._parse_table_by_grid(page, aux_vlines, aux_hlines, tol)

        def to_json() -> list[dict]:
            drivers = []
            for x in df.itertuples():
                try:
                    drivers.append(RoundEntryImport(
                            object_type="RoundEntry",
                            foreign_keys=RoundEntry(
                                year=self.year,
                                round=self.round_no,
                                team_reference=x.constructor,
                                driver_reference=x.driver
                            ),
                            objects=[
                                RoundEntryObject(
                                    car_number=x.car_no
                                )
                            ]
                        ).model_dump(exclude_unset=True))
                except ValidationError as e:
                    warnings.warn(f'Error when parsing driver {x.driver} in '
                                  f'{self.file}: {e}', )

            return drivers

        def to_pkl(filename: str | os.PathLike) -> None:
            with open(filename, 'wb') as f:
                pickle.dump(df.to_json(), f)

        df.to_json = to_json
        df.to_pkl = to_pkl
        return df


class RaceParser:
    def __init__(
            self,
            classification_file: str | os.PathLike,
            lap_analysis_file: str | os.PathLike,
            history_chart_file: str | os.PathLike,
            lap_chart_file: str | os.PathLike,
            year: int,
            round_no: int,
            session: RaceSessionT
    ):
        self.classification_file = classification_file
        self.lap_analysis_file = lap_analysis_file
        self.history_chart_file = history_chart_file
        self.lap_chart_file = lap_chart_file
        self.session = session
        self.year = year
        self.round_no = round_no
        self._check_session()
        self.classification_df = self._parse_classification()
        self.starting_grid = None  # By `_parse_lap_chart` in `self._parse_lap_times()`
        self.lap_times_df = self._parse_lap_times()
        # self._cross_validate()

    def _check_session(self) -> None:
        """Check that the input session is valid. Raise an error otherwise"""
        if self.session not in get_args(RaceSessionT):
            raise ValueError(f'Invalid session: {self.session}. '
                             f'Valid sessions are: {get_args(RaceSessionT)}')
        return

    # TODO: refactor. Have too many parse table by grid, in utils, in quali. parser, here, and in
    #       entry list
    def _parse_table_by_grid(
            self,
            page: Page,
            vlines: list[float],
            hlines: list[float],
            tol: float = 2
    ) -> pd.DataFrame:
        """Manually parse the table cell by cell, defined by lines separating the columns and rows

        See `EntryListParser._parse_table_by_grid()` for detailed explanation.

        :param vlines: x-coords. of vertical lines separating the cols. Table left and right
                       boundaries need to be included
        :param hlines: y-coords. of horizontal lines separating the rows. Table top and bottom
                       boundaries need to be included
        :param tol: tolerance for bbox. of text. Default is 2 pixels
        """
        cells = []
        for i in range(len(hlines) - 1):
            row = []
            for j in range(len(vlines) - 1):
                text = ''
                l, t, r, b = vlines[j], hlines[i], vlines[j + 1], hlines[i + 1]
                cell = page.get_text('blocks', clip=(l, t, r, b))
                if cell:
                    assert len(cell) == 1, f'Expected exactly one cell in row {i}, col {j} in ' \
                                           f'{self.classification_file}. Found {len(cell)}'
                    cell = cell[0]
                    if cell[4].strip():
                        bbox = cell[0:4]
                        if bbox[0] < vlines[j] - tol or bbox[2] > vlines[j + 1] + tol \
                                or bbox[1] < t - tol or bbox[3] > b + tol:
                            raise ValueError(f'Found text outside the cell in row {i}, col {j} in '
                                             f'{self.classification_file}')
                        text = cell[4].strip()
                row.append(text)
            cells.append(row)
        cells[0][0] = 'position'  # Finishing order col. has no col. name in PDF
        return pd.DataFrame(cells[1:], columns=cells[0])

    def _parse_classification(self) -> pd.DataFrame:
        """Parse "Race/Sprint Race Final Classification" PDF

        The output dataframe has columns [driver No., laps completed, total time,
        finishing position, finishing status, fastest lap time, fastest lap speed, fastest lap No.]
        """
        # Find the page with "Final Classification", on which the table is located
        doc = pymupdf.open(self.classification_file)
        found = []
        for i in range(len(doc)):
            page = Page(doc[i])
            found = page.search_for('Final Classification')
            if found:
                break
            found = page.search_for('Provisional Classification')
            if found:
                warnings.warn('Found and using provisional classification, not the final one')
                break
            else:
                found = page.get_image_header()
                if found:
                    found = [found]
                    warnings.warn('Found an image header, instead of strings')
                    break
        if not found:
            doc.close()
            raise ValueError(f'"Final Classification" or "Provisional Classification" not found '
                             f'on any page in {self.classification_file}')

        # Page width. This is the rightmost x-coord. of the table
        w = page.bound()[2]

        # Position of "Final Classification". Topmost y-coord. of the table
        y = found[0].y1

        # Bottommost y-coord. of the table, identified by "NOT CLASSIFIED" or "FASTEST LAP",
        # whichever comes first
        has_not_classified = False
        bottom = page.search_for('NOT CLASSIFIED')
        if bottom:
            has_not_classified = True
        else:
            bottom = page.search_for('FASTEST LAP')
        if not bottom:
            raise ValueError(f'Could not find "NOT CLASSIFIED" or "FASTEST LAP" in '
                             f'{self.classification_file}')
        b = bottom[0].y0

        # Table bounding box
        bbox = pymupdf.Rect(0, y, w, b)

        # Left and right x-coords. of table cols.
        pos = {}
        for col in ['NO', 'DRIVER', 'NAT', 'ENTRANT', 'LAPS', 'TIME', 'GAP', 'INT', 'KM/H',
                    'FASTEST', 'ON', 'PTS']:
            pos[col] = {
                'left': page.search_for(col, clip=bbox)[0].x0,
                'right': page.search_for(col, clip=bbox)[0].x1
            }

        # Vertical lines separating the columns
        vlines = [
            0,
            pos['NO']['left'],
            (pos['NO']['right'] + pos['DRIVER']['left']) / 2,
            pos['NAT']['left'] - 1,
            (pos['NAT']['right'] + pos['ENTRANT']['left']) / 2,
            pos['LAPS']['left'],
            pos['LAPS']['right'],
            (pos['TIME']['right'] + pos['GAP']['left']) / 2,
            (pos['GAP']['right'] + pos['INT']['left']) / 2,
            (pos['INT']['right'] + pos['KM/H']['left']) / 2,
            pos['FASTEST']['left'],
            pos['FASTEST']['right'],
            pos['PTS']['left'],
            pos['PTS']['right']
        ]

        # Horizontal lines separating the rows
        car_nos = page.get_text('blocks', clip=(pos['NO']['left'], y, pos['NO']['right'], b))
        hlines = [y]
        for i in range(len(car_nos) - 1):
            hlines.append((car_nos[i][3] + car_nos[i + 1][1]) / 2)
        hlines.append(b)

        # Parse the table using the grid above
        df = self._parse_table_by_grid(page, vlines, hlines)

        # Do the same for the "NOT CLASSIFIED" table. See `QualifyingParser._parse_classification`
        if has_not_classified:
            t = page.search_for('NOT CLASSIFIED')[0].y1
            line_height = max([i[3] - i[1] for i in car_nos])
            car_nos = []
            while car_no := page.get_text('blocks',
                                          clip=(vlines[1], t, vlines[2], t + line_height)):
                assert len(car_no) == 1, f'Error in detecting rows in the "NOT CLASSIFIED" ' \
                                         f'table in {self.classification_file}'
                if not re.match(r'\d+', car_no[0][4].strip()):  # See `QualifyingParser`
                    break
                car_no = car_no[0]
                car_nos.append([car_no[1], car_no[3]])
                t = car_no[3]
            hlines = [car_nos[0][0] - 1]
            for i in range(len(car_nos) - 1):
                hlines.append((car_nos[i][1] + car_nos[i + 1][0]) / 2)
            hlines.append(car_nos[-1][1] + 1)
            not_classified = self._parse_table_by_grid(page, vlines, hlines)
            not_classified.loc[-1] = not_classified.columns
            not_classified.iloc[-1, 0] = ''  # Drop the "position" col. name
            not_classified = not_classified.sort_index().reset_index(drop=True)
            assert not_classified.shape[1] == 13, \
                f'Expected 13 columns for "NOT CLASSIFIED" table , got ' \
                f'{not_classified.shape[1]} in {self.classification_file}'
            not_classified.columns = df.columns

        else:
            # no unclassified drivers
            not_classified = pd.DataFrame(columns=df.columns)

        df['is_classified'] = True # Set all drivers from the main table as classified

        not_classified['finishing_status'] = 11  # TODO: should clean up the code later
        not_classified['is_classified'] = False

        df = pd.concat([df, not_classified], ignore_index=True)

        # Set col. names
        del df['NAT']
        df = df.rename(columns={
            'position': 'finishing_position',
            'NO':       'car_no',
            'DRIVER':   'driver',
            'ENTRANT':  'team',
            'LAPS':     'laps_completed',
            'TIME':     'time',            # How long it took the driver to finish the race
            'GAP':      'gap',
            'INT':      'int',
            'KM/H':     'avg_speed',
            'FASTEST':  'fastest_lap_time',
            'ON':       'fastest_lap_no',  # The lap number on which the fastest lap was set
            'PTS':      'points'
        })
        df = df.replace({'': None})  # Empty string --> `None`, so `pd.isnull` works

        # Clean up finishing status, e.g. is lapped? Is DSQ?
        df.loc[df.gap.fillna('').str.contains('LAP', regex=False), 'finishing_status'] = 1
        df.loc[(df.finishing_position == 'DQ') | (df.gap == 'DQ'), 'finishing_status'] = 20
        df.loc[(df.finishing_position == 'DNS') | (df.gap == 'DNS'), 'finishing_status'] = 30
        # TODO: clean up the coding
        # TODO: check how the PDF labels DQ? In the position col. or in the GAP col.? 2023 vs 2024

        # Add finishing position for DNF and DSQ drivers
        """
        For "usual" finishes, it's the finishing position in the PDF. If it's DNF, then put them
        after the usual finishes, and the relative order of DNF's is the same as their order in the
        PDF. Finally, DSQ drivers are in the end. Their relative order is also the same as in the
        PDF.
        """
        df.loc[df.finishing_position != 'DQ', 'temp'] = df.finishing_position
        df.temp = df.temp.astype(float)
        df.loc[df.finishing_position != 'DQ', 'temp'] \
            = df.loc[df.finishing_position != 'DQ', 'temp'].ffill() \
            + df.loc[df.finishing_position != 'DQ', 'temp'].isna().cumsum()
        df = df.sort_values(by='temp')
        df.temp = df.temp.ffill() + df.temp.isna().cumsum()
        df.finishing_position = df.temp.astype(int)
        del df['temp']

        df.car_no = df.car_no.astype(int)
        df.laps_completed = df.laps_completed.fillna(0).astype(int)
        df.time = df.time.apply(duration_to_millisecond)
        # TODO: gap to the leader is to be cleaned later, so we can use it for cross validation
        # TODO: is the `.fillna(0)` safe? See 2024 Brazil race Hulkenberg

        # Rank fastest laps
        """
        TODO: these need some serious cleaning.
        
        1. handling missing values, e.g. crash on/before finishing lap 1, so there is no fastest
           lap time to begin with
        2. proper ranking: currently we rank by lap time. If same, then rank by lap No. What if
           multiple drivers all set a same fastest lap time on the same lap? Need to combine the
           precise lap finishing calendar time (from other PDFs) with the lap time to rank them
           properly
        """
        # df.fastest_lap_time = pd.to_timedelta(df.fastest_lap_time)
        df.fastest_lap_no = df.fastest_lap_no.astype(float)
        df['fastest_lap_rank'] = df \
            .sort_values(by=['fastest_lap_time', 'fastest_lap_no'], ascending=[True, True]) \
            .groupby('car_no', sort=False) \
            .ngroup() + 1

        # Fill in some default values
        df.fillna({
            'points': 0,
            'finishing_status': 0
        }, inplace=True)
        df.finishing_status = df.finishing_status.astype(int)

        # Merge in starting grid from lap chart PDF
        self._parse_lap_chart()
        df = df.merge(self.starting_grid, on='car_no', how='left')

        def to_json() -> list[dict]:
            return df.apply(
                lambda x: SessionEntryImport(
                    object_type="SessionEntry",
                    foreign_keys=SessionEntryForeignKeys(
                        year=self.year,
                        round=self.round_no,
                        session=self.session,
                        car_number=x.car_no
                    ),
                    objects=[
                        SessionEntryObject(
                            position=x.finishing_position,
                            is_classified=x.is_classified,
                            status=x.finishing_status,
                            points=x.points,
                            time=x.time,
                            laps_completed=x.laps_completed,
                            fastest_lap_rank=x.fastest_lap_rank if x.fastest_lap_time else None,
                            grid=x.starting_grid
                            # TODO: replace the rank with missing or -1 in self.classification_df
                        )
                    ]
                ).model_dump(exclude_none=True, exclude_unset=True),
                axis=1
            ).tolist()

        def to_pkl(filename: str | os.PathLike) -> None:
            with open(filename, 'wb') as f:
                pickle.dump(df.to_json(), f)
            return

        df.to_json = to_json
        df.to_pkl = to_pkl
        return df

    def _parse_history_chart(self) -> pd.DataFrame:
        doc = pymupdf.open(self.history_chart_file)
        df = []
        for page in doc:
            # Each page can have multiple tables, all of which begins from the same top y-position.
            # Their table headers are vertically bounded between "History Chart" and "TIME". Find
            # all the headers
            t = page.search_for('History Chart')[0].y1
            b = page.search_for('TIME')[0].y1
            w = page.bound()[2]
            headers = page.search_for('Lap', clip=(0, t, w, b))

            # Iterate over each table header and get the table content
            h = page.bound()[3]
            for i, lap in enumerate(headers):
                """
                The left boundary of the table is the leftmost of the "Lap xxx" text, and the right
                boundary is the leftmost of the next "Lap x" text. If it's the last lap, i.e. no
                next table, then the right boundary can be determined by left boundary plus table
                width, which is roughly one-fifth of the page width. We add 5% extra buffer to the
                right boundary

                TODO: a better way to determine table width is by using the vector graphics: under
                the table header, we have a black horizontal line, whose length is the table width
                """
                left_boundary = lap.x0
                if i + 1 < len(headers):
                    right_boundary = headers[i + 1].x0
                else:
                    right_boundary = (left_boundary + w / 5) * 1.05
                temp = page.find_tables(clip=(left_boundary, t, right_boundary, h),
                                        strategy='lines',
                                        add_lines=[((left_boundary, 0), (left_boundary, h))])
                assert len(temp.tables) == 1, \
                    f'Expected one table per lap, got {len(temp.tables)} on p.{page.number} in ' \
                    f'{self.history_chart_file}'
                temp = temp[0].to_pandas()

                # Three columns: "LAP x", "GAP", "TIME". "LAP x" is the column for driver No. So
                # add a new column for lap No. with value "x", and rename the columns
                lap_no = int(temp.columns[0].split(' ')[1])
                temp.columns = ['car_no', 'gap', 'time']
                temp['lap'] = lap_no
                temp = temp[temp.car_no != '']  # Sometimes will get one additional empty row

                # The row order/index is meaningful: it's the order/positions of the cars
                # Need extra care for lapped cars; see harningle/fia-doc#19
                # TODO: is this true for all cases? E.g. retirements?
                temp.reset_index(drop=False, names=['position'], inplace=True)
                temp['position'] += 1  # 1-indexed
                df.append(temp)

        df = pd.concat(df, ignore_index=True)
        df.car_no = df.car_no.astype(int)

        # Extra cleaning for lapped cars
        """
        There is one tricky place: when a car is lapped (GAP col. is "1 LAP" or more), the actual
        lap number for the lapped car should be the lap number in PDF minus the #. of laps being
        lapped. That is, when the leader starts lap 10 (the table header is lap 10), the lapped car
        starts his lap 9 if GAP is "1 LAP".

        The lapping itself is easy to fix, but when a lapped car is in pit stop, the PDF shows
        "PIT" in the GAP col., so we cannot distinguish between a normal car in pit versus a lapped
        car in pit, and as a result we cannot fix the lap number for the lapped car. After applying
        the above fix, we will get duplicated lap numbers for a lapped car if it pits after being
        lapped. We shift the lap number for the lapped car by 1 to get the correct lap number. See
        the below example: we have lap number 30, 31, 33, 33 and it should be 30, 31, 32, 33. We
        shift the first "33" to "32" to fix it.

        in PDF              before fix      after fix "1 LAP"   after fix "PIT"

        LAP 31              lap time        lap time            lap time
        1 LAP   1:39.757    31  1:39.757    30  1:39.757        30  1:39.757
                                            ↑↑

        LAP 32
        1 LAP   1:39.748    32  1:39.748    31  1:39.748        31  1:39.748
                                            ↑↑

        LAP 33
        PIT     1:44.296    33  1:44.296    33  1:44.296        32  1:44.296
                                                                ↑↑

        LAP 34
        PIT     2:18.694    34  2:18.694    33  2:18.694        33  2:18.694
                                            ↑↑

        TODO: is this really mathematically correct? Can a lapped car pits and then gets unlapped?
        """
        df.lap = df.lap - df.gap.apply(
            lambda x: int(re.findall(r'\d+', x)[0]) if 'LAP' in x else 0
        )
        df.reset_index(drop=False, inplace=True)
        df.sort_values(by=['car_no', 'lap', 'index'], inplace=True)
        df.loc[(df.car_no == df.car_no.shift(-1)) & (df.lap == df.lap.shift(-1)), 'lap'] -= 1
        df.loc[(df.car_no == df.car_no.shift(1)) & (df.lap == df.lap.shift(1) + 2), 'lap'] -= 1
        del df['index']

        # TODO: Perez "retired and rejoined" in 2023 Japanese... Maybe just mechanically assign lap
        #       No. as 1, 2, 3, ... for each driver?
        return df

    def _parse_lap_chart(self) -> pd.DataFrame:
        doc = pymupdf.open(self.lap_chart_file)
        df = []
        for page in doc:
            t = page.search_for('Lap Chart')[0].y1  # The table is below "Race Lap Chart"
            b = page.search_for('page')
            if b:  # The table is above "page x of y"
                b = b[0].y0
            else:  # Or the bottom of the page (the © logo)
                b = page.search_for('©')
                if b:
                    b = b[0].y0
                else:
                    raise ValueError(f'Cannot find © on p. {page.number} in {self.lap_chart_file}')

            # Left boundary is the leftmost "LAP x"
            l = page.search_for('LAP', clip=(0, t, page.bound()[2], b))[0].x0

            # Top row's leftmost cell is "POS"
            pos = page.search_for('POS', clip=(l, t, page.bound()[2], b))[0]
            assert pos.x0 >= l, \
                f'Expected "POS" to be (slightly) to the right of "LAP x" on page {page.number} ' \
                f"in {self.lap_chart_file}. But it's found to the left"
            assert pos.y0 > t, \
                f'Expected "POS" below "Race Lap Chart" on page {page.number} in ' \
                f'{self.lap_chart_file}. But it\'s found above'

            # To the right of "POS", we have positions 1, 2, ...
            positions = page.get_text('dict', clip=(pos.x1, pos.y0, page.bound()[2], pos.y1))
            assert len(positions['blocks']) == 1, f'Error in parsing positions in top row on ' \
                                        f'page {page.number} in {self.lap_chart_file}'
            positions = positions['blocks'][0]['lines']
            assert positions, \
                f'Expected some positions to the right of "POS" on page {page.number} in ' \
                f'{self.lap_chart_file}. Found none'

            # Each position is a col., so we take the midpoints between two positions as the col.
            # separators
            col_seps = [l - 5, (pos.x1 + positions[0]['bbox'][0]) / 2]
            for i in range(len(positions) - 1):
                col_seps.append((positions[i]['bbox'][2] + positions[i + 1]['bbox'][0]) / 2)
            col_seps.append(page.bound()[2])

            # Below "POS" we have rows GRID, LAP 1, LAP 2, ...
            laps = page.get_text('dict', clip=(l - 5, pos.y1, col_seps[1], b))
            assert len(laps['blocks']) == 1, f'Error in parsing laps in leftmost col. on ' \
                                             f'p.{page.number} in {self.lap_chart_file}'
            laps = laps['blocks'][0]['lines']
            assert laps, \
                f'Expected some laps below "POS" on page {page.number} in ' \
                f'{self.lap_chart_file}. Found none'

            # Each lap is a row, so we take the midpoints between two laps as the row separators
            row_seps = [pos.y0 - 1, (pos.y1 + laps[0]['bbox'][1]) / 2]
            for i in range(len(laps) - 1):
                row_seps.append((laps[i]['bbox'][3] + laps[i + 1]['bbox'][1]) / 2)
            row_seps.append(b)

            # Parse the table
            page = Page(page)
            tab, superscript, cross_out = page.parse_table_by_grid(
                vlines=[(col_seps[i], col_seps[i + 1]) for i in range(len(col_seps) - 1)],
                hlines=[(row_seps[i], row_seps[i + 1]) for i in range(len(row_seps) - 1)]
            )
            assert (len(superscript) == 0) and len(cross_out) == 0, \
                f'Some superscript(s) or crossed out text(s) found in table on page ' \
                f'{page.number} in {self.lap_chart_file}. Expect none'
            assert (len(superscript) == 0) and len(cross_out) == 0, \
                f'Some superscript(s) or crossed out text(s) found in table on page ' \
                f'{page.number} in {self.lap_chart_file}. Expect none'

            # Reshape to long format, where a row is (lap, driver, position)
            tab.columns = tab.iloc[0]
            tab = tab[1:]
            tab.index.name = None
            if (tab.POS == 'GRID').any():
                self.starting_grid = tab[tab.POS == 'GRID'] \
                    .drop(columns='POS') \
                    .T \
                    .reset_index() \
                    .rename(columns={0: 'starting_grid', 1: 'car_no'})
                self.starting_grid.car_no = self.starting_grid.car_no.astype(int)
                self.starting_grid.starting_grid = self.starting_grid.starting_grid.astype(int)
            tab = tab[tab.POS != 'GRID']
            tab.POS = tab.POS.str.removeprefix('LAP ').astype(int)
            tab = tab.set_index('POS').stack().reset_index(name='car_no')
            tab.rename(columns={'POS': 'lap', 0: 'position'}, inplace=True)
            tab = tab[tab.car_no != '']
            tab.position = tab.position.astype(int)
            tab.car_no = tab.car_no.astype(int)
            df.append(tab)
        return pd.concat(df, ignore_index=True)

    def _parse_lap_analysis(self) -> pd.DataFrame:
        doc = pymupdf.open(self.lap_analysis_file)
        b, r = doc[0].bound()[3], doc[0].bound()[2]
        df = []
        for page in doc:
            # Get the position of "LAP" and "TIME" on the page. Can have multiple of them. The
            # tables are below these texts
            h = page.search_for('Lap Analysis')[0].y1
            laps = page.search_for('LAP ', clip=(0, h, r, b))
            """
            "LAP" can have false positive match, if a driver's name contains "LAP", e.g. Colapinto.
            So we add a whitespace after "LAP" to avoid this. For the same reason, we also add a
            whitespace after "TIME" below.
            """
            # TODO: check
            times = page.search_for('TIME ', clip=(0, h, r, b))
            assert len(laps) == len(times), \
                f'#. of "LAP" and #. of "TIME" do not match on p.{page.number} in ' \
                f'{self.lap_analysis_file}'

            # If it's race, then only three drivers (or less) on one page. And all of them should
            # start from the same y-coord. and have the same y-coord. for "LAP" and "TIME"
            if self.session == 'race':
                assert len(laps) <= 6, f'Expected at most 6 "LAP" on p.{page.number} in ' \
                                       f'{self.lap_analysis_file}. Found {len(laps)}'
                for i in range(len(laps) - 1):
                    assert np.isclose(laps[i].y1, laps[i + 1].y1, atol=1) and \
                              np.isclose(times[i].y1, times[i + 1].y1, atol=1), \
                        f'y-coord. of "LAP" and "TIME" do not match on p.{page.number} in ' \
                        f'{self.lap_analysis_file}: {laps[i].y1} vs {laps[i + 1].y1} vs ' \
                        f'{times[i].y1} vs {times[i + 1].y1}'
            # If it's sprint, then can have many more drivers in total. However, in one row, it's
            # still three drivers side by side, and the last row may have less, and in each row,
            # "LAP" and "TIME" should have the same y-coord.
            else:
                laps.sort(key=lambda x: x.y0)
                times.sort(key=lambda x: x.y0)
                for i in range(0, len(laps) - 1, 6):
                    for j in range(6):
                        if i + j == len(laps):
                            break
                        assert np.isclose(laps[i + j].y0, laps[i].y0, atol=1) and \
                                np.isclose(times[i + j].y0, times[i].y0, atol=1), \
                            f'y-coord. of "LAP" and "TIME" do not match in row {i} on ' \
                            f'p.{page.number} in {self.lap_analysis_file}: {laps[i + j].y0} vs ' \
                            f'{laps[i].y0} vs {times[i + j].y0} vs {times[i].y0}'

            # Horizontally, three drivers share the full width of the page, side by side. If it's
            # race, then three drivers (or less) on one page
            # See QualifyingParser._parse_lap_times() for detailed explanation
            if self.session == 'race':
                w = r / 3
                for i in range(3):
                    # Driver's name is below "Race Lap Analysis" and above the table
                    l = i * w
                    r = (i + 1) * w
                    t = min([i.y0 for i in laps] + [i.y0 for i in times])
                    driver = page.get_text('text', clip=(l, h, r, t)).strip()
                    if not driver:
                        continue
                        # TODO: may want a test here. Every row above should have exactly 3 drivers
                    car_no, driver = driver.split('\n', 1)

                    # Each driver has two tables side by side. We parse the tables by manually
                    # specifying row and col. positions (harningle/fia-doc#17)
                    # TODO: need to check if always have two tables. A good edge case is Spa 2021
                    #       or Leclerc DNS in 2023 Brazil

                    # Find the horizontal lines under which the tables are located
                    page = Page(page)
                    t = max([i.y1 for i in laps] + [i.y1 for i in times])
                    lines = [i for i in page.get_drawings_in_bbox((l, t, r, t + 10))
                             if np.isclose(i['rect'].y0, i['rect'].y1, atol=1)]
                    assert len(lines) >= 1, f'Expected at least one horizontal line for ' \
                                            f'table(s) in col. {i} in page {page.number} in ' \
                                            f'{self.history_chart_file}. Found none'
                    assert np.allclose([i['rect'].y0 for i in lines],
                                       lines[0]['rect'].y0,
                                       atol=1), \
                        f'Horizontal lines for table(s) in col. {i} in page {page.number} in ' \
                        f'{self.history_chart_file} are not at the same y-position'

                    # Concat lines.
                    lines.sort(key=lambda x: x['rect'].x0)
                    rect = lines[0]['rect']
                    top_lines = [(rect.x0, rect.y0, rect.x1, rect.y1)]
                    for line in lines[1:]:
                        rect = line['rect']
                        prev_line = top_lines[-1]
                        # If one line ends where the other starts, they are the same line
                        if np.isclose(rect.x0, prev_line[2], atol=1):
                            top_lines[-1] = (prev_line[0], prev_line[1], rect.x1, prev_line[3])
                        # If one line starts where the other ends, they are the same line
                        elif np.isclose(rect.x1, prev_line[0], atol=1):
                            top_lines[-1] = (rect.x0, prev_line[1], prev_line[2], prev_line[3])
                        # Otherwise, it's a new line
                        else:
                            top_lines.append((rect.x0, rect.y0, rect.x1, rect.y1))
                    assert len(top_lines) in [1, 2], \
                        f'Expected at most two horizontal lines for table(s) in col. {i} in ' \
                        f'p.{page.number} in {self.history_chart_file}. Found {len(top_lines)}'

                    # Find the column separators
                    col_seps = []
                    for line in top_lines:
                        no = page.search_for('LAP', clip=(line[0], line[1] - 15, line[2], line[3]))
                        assert len(no) == 1, \
                            f'Expected exactly one "LAP" above the top line at ' \
                            f'({line[0], line[1], line[2], line[3]}) in page {page.number} in ' \
                            f'{self.history_chart_file}. Found {len(no)}'
                        col_seps.append([
                            (line[0], no[0].x1),
                            (no[0].x1, (line[0] + line[2]) / 2 - 5),
                            ((line[0] + line[2]) / 2 - 5, line[2])
                        ])

                    # Find the white and grey rectangles under the top lines. Each row is either
                    # coloured/filled in either white or grey, so we can get the row's top and
                    # bottom y-positions from these rectangles
                    rects = [i for i in page.get_drawings_in_bbox((l, t, r, b))
                             if i['rect'].y1 - i['rect'].y0 > 10]
                    ys = [j for i in rects for j in [i['rect'].y0, i['rect'].y1]]
                    ys.sort()
                    row_seps = [ys[0]]
                    for y in ys[1:]:
                        if y - row_seps[-1] > 10:
                            row_seps.append(y)
                    row_seps = [(row_seps[i], row_seps[i + 1]) for i in range(len(row_seps) - 1)]

                    # Finally we are good to parse the tables using these separators
                    temp = []
                    for cols in col_seps:
                        tab, superscript, cross_out = page.parse_table_by_grid(
                            vlines=cols, hlines=row_seps
                        )
                        assert (len(superscript) == 0) and len(cross_out) == 0, \
                            f'Some superscript(s) or crossed out text(s) found in table at ' \
                            f'({cols[0][0]:.1f}, {row_seps[0][0]:.1f}, {cols[2][1]:.1f}, ' \
                            f'{row_seps[-1][1]:.1f}) in page {page.number} in ' \
                            f'{self.history_chart_file}. But we expect none'
                        assert tab.shape[1] == 3, \
                            f'Expected three columns (LAP, pit or not, lap time) in table at ' \
                            f'({cols[0][0]:.1f}, {row_seps[0][0]:.1f}, {cols[2][1]:.1f}, ' \
                            f'{row_seps[-1][1]:.1f}) in page {page.number} in ' \
                            f'{self.history_chart_file}. Found {len(tab)}'
                        tab.columns = ['lap', 'pit', 'lap_time']

                        # Drop empty row
                        """
                        This is because the two side-by-side tables may not have the same amount of
                        rows. E.g., there are 11 laps, and the left table will have 6 and the right
                        table has 5 rows. The right table will have an empty row at the bottom, so
                        drop it here
                        """
                        tab = tab[tab.lap != '']
                        temp.append(tab)

                    # One driver may have multiple tables. Concatenate them
                    temp = pd.concat(temp, ignore_index=True)
                    if temp.empty:
                        warnings.warn(f'Driver {driver}, car No. {car_no}, has no lap at all on '
                                      f'page {page.number} in {self.lap_analysis_file}. Make sure '
                                      f'this is expected, e.g. DNS')
                    temp['car_no'] = car_no
                    temp['driver'] = driver
                    df.append(temp)
            # If it's sprint, then can have many rows on one page, and each row has three drivers
            # side by side
            else:
                # y-coords. of "LAP" and "TIME". They are the top of each table
                page = Page(page)
                ys = [i.y1 for i in laps]
                ys.sort()  # Sort these "LAP"'s from top to bottom
                top_pos = [ys[0]]
                for y in ys[1:]:
                    if y - top_pos[-1] > 10:
                        top_pos.append(y)

                # Bottom of the table is the next "NO TIME", or the bottom of the page
                ys = [i.y0 for i in laps]
                ys.sort()
                bottom_pos = [ys[0]]
                for y in ys[1:]:
                    if y - bottom_pos[-1] > 10:
                        bottom_pos.append(y)
                b = page.bound()[3]
                bottom_pos.append(b)
                bottom_pos = bottom_pos[1:]  # The first "NO TIME" is not the bottom of any table

                # Find the tables located between each `top_pos` and `bottom_pos`
                w = page.bound()[2]
                for row in range(len(top_pos)):
                    # Each row usually has three drivers. Iterate over drivers
                    for col in range(3):

                        # Find the driver name, which is located immediately above the table
                        driver = page.get_text(
                            'text',
                            clip=(
                                col * w / 3,        # Each driver occupies ~1/3 of the page width
                                top_pos[row] - 30,  # Driver name is ~20-30 px above the table
                                (col + 1) * w / 3,
                                top_pos[row] - 10
                            )
                        ).strip()
                        if not driver:
                            continue
                            # TODO: may want a test here. Every row above should have
                            #       precisely three drivers
                        car_no, driver = driver.split(maxsplit=1)

                        # Find the horizontal line(s) below "NO" and "TIME". This is the top of the
                        # table(s)
                        bbox = (col * w / 3, top_pos[row], (col + 1) * w / 3, bottom_pos[row])
                        lines = [i for i in page.get_drawings_in_bbox(bbox)
                                 if np.isclose(i['rect'].y0, i['rect'].y1, atol=1)
                                 and i['fill'] is None]
                        assert len(lines) >= 1, \
                            f'Expected at least one horizontal line for table(s) in row {row}, ' \
                            f'col {col} in p.{page.number} in {self.lap_analysis_file}. Found none'
                        assert np.allclose(
                            [i['rect'].y0 for i in lines],
                            lines[0]['rect'].y0,
                            atol=1
                        ), \
                            f'Horizontal lines for table(s) in row {row}, col {col} on p.' \
                            f'{page.number} in {self.lap_analysis_file} are not at the same '\
                            f'y-coord.'

                        # Concat lines.
                        lines.sort(key=lambda x: x['rect'].x0)
                        rect = lines[0]['rect']
                        top_lines = [(rect.x0, rect.y0, rect.x1, rect.y1)]
                        for line in lines[1:]:
                            rect = line['rect']
                            prev_line = top_lines[-1]
                            # If one line ends where the other starts, they are the same line
                            if np.isclose(rect.x0, prev_line[2], atol=1):
                                top_lines[-1] = (prev_line[0], prev_line[1], rect.x1, prev_line[3])
                            # If one line starts where the other ends, they are the same line
                            elif np.isclose(rect.x1, prev_line[0], atol=1):
                                top_lines[-1] = (rect.x0, prev_line[1], prev_line[2], prev_line[3])
                            # Otherwise, it's a new line
                            else:
                                top_lines.append((rect.x0, rect.y0, rect.x1, rect.y1))
                        assert len(top_lines) in [1, 2], \
                            f'Expected at most two horizontal lines for table(s) in row {row}, ' \
                            f'col. {col} on p.{page.number} in {self.lap_analysis_file}. Found ' \
                            f'{len(top_lines)}'

                        # Find the column separators
                        col_seps = []
                        for line in top_lines:
                            lap = page.search_for('LAP',
                                                  clip=(line[0], line[1] - 15, line[2], line[3]))
                            assert len(lap) == 1, \
                                f'Expected exactly one "LAP" above the top line at (' \
                                f'{line[0], line[1], line[2], line[3]}) on p.{page.number} in ' \
                                f'{self.lap_analysis_file}. Found {len(lap)}'
                            col_seps.append([
                                (line[0], lap[0].x1),
                                (lap[0].x1, (line[0] + line[2]) / 2 - 5),
                                ((line[0] + line[2]) / 2 - 5, line[2])
                            ])

                        # Find the white and grey rectangles under the top lines. Each row is either
                        # coloured/filled in white or grey, so we can get the row's top and bottom
                        # y-positions from these rectangles
                        rects = [i for i in page.get_drawings_in_bbox(bbox)
                                 if i['rect'].y1 - i['rect'].y0 > 10]
                        ys = [j for i in rects for j in [i['rect'].y0, i['rect'].y1]]
                        ys.sort()
                        row_seps = [ys[0]]
                        for y in ys[1:]:
                            if y - row_seps[-1] > 10:
                                row_seps.append(y)
                        row_seps = [(row_seps[i], row_seps[i + 1])
                                    for i in range(len(row_seps) - 1)]

                        # Finally we are good to parse the tables using these separators
                        temp = []
                        for cols in col_seps:
                            tab, superscript, cross_out = page.parse_table_by_grid(
                                vlines=cols, hlines=row_seps
                            )
                            assert (len(superscript) == 0) and (len(cross_out) == 0), \
                                f'Some superscript(s) or cross-out texts found in table at ' \
                                f'({cols[0][0]:.1f}, {row_seps[0][0]:.1f}, {cols[2][1]:.1f}, ' \
                                f'{row_seps[-1][1]:.1f}) on p.{page.number} in ' \
                                f'{self.lap_analysis_file}. But expect none'
                            # Drop empty row
                            tab = tab[tab[0] != '']
                            temp.append(tab)

                        # One driver may have multiple tables. Concatenate them
                        temp = pd.concat(temp, ignore_index=True)
                        temp['car_no'] = car_no
                        temp['driver'] = driver
                        temp.rename(columns={0: 'lap', 1: 'pit', 2: 'lap_time'}, inplace=True)
                        df.append(temp)

        df = pd.concat(df, ignore_index=True)
        df.lap = df.lap.astype(int)
        df.pit = df.pit.apply(lambda x: x == 'P')
        df.car_no = df.car_no.astype(int)
        return df

    def _parse_lap_times(self) -> pd.DataFrame:
        # Get lap times from Race Lap Analysis PDF
        df = self._parse_lap_analysis()

        # Lap 1's lap times are calendar time in Race Lap Analysis. To get the actual lap time for
        # lap 2, we parse Race History Chart PDF
        lap_1 = self._parse_history_chart()
        lap_1 = lap_1[lap_1.lap == 1][['car_no', 'lap', 'time']]
        df = df.merge(lap_1, on=['car_no', 'lap'], how='outer', indicator=True, validate='1:1')
        assert (df[df.lap == 1]['_merge'] == 'both').all(), \
            f"Lap 1's data do not match in {self.lap_analysis_file} and {self.history_chart_file}"
        df.loc[df.lap == 1, 'lap_time'] = df.loc[df.lap == 1, 'time']
        del df['time'], df['_merge'], lap_1

        # Merge in car positions from Race Lap Chart PDF
        positions = self._parse_lap_chart()
        df = df.merge(positions, on=['car_no', 'lap'], how='outer', indicator=True, validate='1:1')
        assert (df._merge == 'both').all(), f'Some laps only found in only one of ' \
                                            f'{self.lap_analysis_file} and {self.lap_chart_file}'
        del df['_merge'], positions

        # Merge in the fastest lap info. from final classification
        # TODO: drivers DNS or DNF before end of lap 1 have no lap at all, so drop them. Check
        temp = self.classification_df[['car_no', 'fastest_lap_time', 'fastest_lap_no',
                                       'laps_completed']]
        temp = temp[temp.laps_completed >= 1]
        df = df.merge(temp, on='car_no', how='outer', indicator=True, validate='m:1')
        # TODO: I really want the below check but it fails to handle one case: a driver drives
        #       normally but get DSQ after several laps. He will have lap data in the lap analysis
        #       PDF but in classification PDF, he is DSQ so has zero lap completed. In such case,
        #       we will have more drivers in the lap analysis PDF than in the classification PDF,
        #       and the below check will fail
        # assert (df._merge == 'both').all(), \
        #     f'Some drivers only found in only one of {self.lap_analysis_file} and ' \
        #     f'{self.classification_file}: {df[df._merge != "both"].car_no.unique()}'
        del df['_merge']
        temp = df[df.lap == df.fastest_lap_no]
        assert (temp.lap_time == temp.fastest_lap_time).all(), \
            'Fastest lap time in lap times does not match the one in final classification'
        df['is_fastest_lap'] = df.lap == df.fastest_lap_no
        del df['fastest_lap_time'], df['fastest_lap_no']

        def to_json() -> list[dict]:
            temp = df.copy()
            temp.lap = temp.apply(
                lambda x: LapObject(
                    number=x.lap,
                    position=x.position,
                    time=duration_to_millisecond(x.lap_time),
                    is_entry_fastest_lap=x.is_fastest_lap
                ),
                axis=1
            )
            temp = temp.groupby('car_no')[['lap']].agg(list).reset_index()
            temp['session_entry'] = temp.car_no.map(
                lambda x: SessionEntryForeignKeys(
                    year=self.year,
                    round=self.round_no,
                    session='R' if self.session == 'race' else 'SR',
                    car_number=x
                )
            )
            return temp.apply(
                lambda x: LapImport(
                    object_type="Lap",
                    foreign_keys=x.session_entry,
                    objects=x.lap
                ).model_dump(exclude_unset=True),
                axis=1
            ).tolist()

        def to_pkl(filename: str | os.PathLike) -> None:
            with open(filename, 'wb') as f:
                pickle.dump(df.to_json(), f)

        df.to_json = to_json
        df.to_pkl = to_pkl
        return df

    def _cross_validate(self) -> None:
        """Cross validate against other PDFs or fastf1?"""
        raise NotImplementedError


class QualifyingParser:
    """
    TODO: need better docstring
    Quali. sessions have to be parsed using multiple PDFs jointly. Otherwise, we don't know which
    lap is in which quali. session
    """
    def __init__(
            self,
            classification_file: str | os.PathLike,
            lap_times_file: str | os.PathLike,
            year: int,
            round_no: int,
            session: QualiSessionT
    ):
        self.classification_file = classification_file
        self.lap_times_file = lap_times_file
        self.session = session
        self.year = year
        self.round_no = round_no
        self._check_session()
        self.classification_df = self._parse_classification()
        self.lap_times_df = self._parse_lap_times()
        # self._cross_validate()

    def _check_session(self) -> None:
        """Check that the input session is valid. Raise an error otherwise"""
        if self.session not in get_args(QualiSessionT):
            raise ValueError(f'Invalid session: {self.session}. '
                             f'Valid sessions are: {get_args(QualiSessionT)}"')
        return

    def _parse_table_by_grid(
            self,
            page: Page,
            vlines: list[float],
            hlines: list[float],
            tol: float = 2
    ) -> pd.DataFrame:
        """Manually parse the table cell by cell, defined by lines separating the columns and rows

        See `EntryListParser._parse_table_by_grid()` for detailed explanation.

        :param vlines: x-coords. of vertical lines separating the cols. Table left and right
                       boundaries need to be included
        :param hlines: y-coords. of horizontal lines separating the rows. Table top and bottom
                       boundaries need to be included
        :param tol: tolerance for bbox. of text. Default is 2 pixels
        """
        cells = []
        for i in range(len(hlines) - 1):
            row = []
            for j in range(len(vlines) - 1):
                text = ''
                l, t, r, b = vlines[j], hlines[i], vlines[j + 1], hlines[i + 1]
                cell = page.get_text('blocks', clip=(l, t, r, b))
                if cell:
                    # Usually, one cell is one line of text. The only exception is Andrea Kimi
                    # Antonelli. His name is too long and thus wrapped into two lines
                    if len(cell) > 1:
                        if len(cell) == 2 and cell[0][4].strip() == 'Andrea Kimi':
                            text = cell[0][4].strip() + ' ' + cell[1][4].strip()
                        else:
                            raise Exception(f'Expected exactly one cell in row {i}, col {j} in '
                                            f'{self.classification_file}. Found {cell}')
                    cell = cell[0]
                    if cell[4].strip():
                        bbox = cell[0:4]
                        if bbox[0] < vlines[j] - tol or bbox[2] > vlines[j + 1] + tol \
                                or bbox[1] < t - tol or bbox[3] > b + tol:
                            raise ValueError(f'Found text outside the cell in row {i}, col {j} in '
                                             f'{self.classification_file}: {cell}')
                        text = cell[4].strip()
                row.append(text)
            cells.append(row)
        cells[0][0] = 'position'  # Finishing order col. has no col. name in PDF
        return pd.DataFrame(cells[1:], columns=cells[0])

    def _clean_up_classification_table(self, df: pd.DataFrame, is_not_classified: bool = False) \
            -> pd.DataFrame:
        """Clean wrong chars. from OCR"""
        for col in df:
            if df[col].dtype == 'object':
                df[col] = df[col].str.strip()
                # Drop invisible chars.
                df[col] = df[col].apply(lambda x: ''.join([c for c in x if c in printable]))
                # "-" as placeholder for empty string in our tesseract model. So replace "-" as
                # well as some other common errors
                df[col] = df[col].replace(r'^[\.\-_,|]+$', '', regex=True)
                # TODO: already in `Page.get_text`, so maybe remove here?

        # Finishing position col. should either be a number or "DQ". It can also be empty if it's
        # the NOT CLASSIFIED table
        """
        Sometimes we can have stuff like ". 15" where it should be "15". In such cases, if the "15"
        is equal to the previous row's "14" + 1, and the next row's "16" - 1, then we can safely
        replace ". 15" with "15". If not, raise an error
        """
        df.position = df.position.str.replace('q', '9')  # Some common OCR errors
        mask = df.position.str.fullmatch(r'\d{1,2}|DQ|DSQ') | (df.position == '')
        if not mask.all():
            raise ParsingError(f'Position col. in {self.classification_file} is not all numeric '
                               f'or "DQ": {df.position.values}')

        # Car No. should be pure digits
        if not df.NO.str.isnumeric().all():
            raise ParsingError(f'NO col. in {self.classification_file} is not all numeric: '
                               f'{df.NO.values}')
        df.NO = df.NO.astype(int)

        # Don't care about driver name, nationality, or team name

        # Q1, Q2, Q3 should be either a time or empty
        """
        Even if we fine tune our own tesseract model, the accuracy is not 100%. Most OCR mistakes
        happen when the cell is empty. So here only check the non-empty cells, and replace the rest
        with empty string manually. We know Q1 has 20 drivers, Q2, 15, and Q3, 10. So only need to
        check these 20 + 15 + 10 cells.
        """
        pat = re.compile(r'\d:\d{2}\.\d{3}|DNF|DNS|DSQ|DQ')
        for col in ['Q1', 'Q2', 'Q3']:
            if is_not_classified and col in ['Q2', 'Q3']:  # Is empty for "NOT CLASSIFIED" table
                continue
            n_drivers = QUALI_DRIVERS[self.year][int(col[1])]
            temp = df.loc[:n_drivers - 1, col]  # Pandas `.loc` slice is both inclusive
            mask = temp.str.fullmatch(pat) | (temp == '')
            if not mask.all():
                raise ParsingError(f'{col} col. in {self.classification_file} is not all time or '
                                   f'empty: {df[col].values}')
            df.loc[n_drivers:, col] = ''

        # The same holds for the calendar time col.
        if is_not_classified is False:
            pat = re.compile(r'\d{1,2}:\d{2}:\d{2}')
            for col in ['Q1_TIME', 'Q2_TIME', 'Q3_TIME']:
                n_drivers = QUALI_DRIVERS[self.year][int(col[1])]
                temp = df.loc[:n_drivers - 1, col]
                mask = temp.str.fullmatch(pat) | (temp == '')
                if not mask.all():
                    raise ParsingError(f'TIME col. in {self.classification_file} is not all time '
                                       f'or empty: {df[col].values}')
                df.loc[n_drivers:, col] = ''

        # Laps completed should be a number or empty
        for col in ['Q1_LAPS', 'Q2_LAPS', 'Q3_LAPS']:
            if is_not_classified and col in ['Q2_LAPS', 'Q3_LAPS']:
                continue
            n_drivers = QUALI_DRIVERS[self.year][int(col[1])]
            temp = df.loc[:n_drivers - 1, col]
            mask = temp.str.isnumeric() | (temp == '')
            if not mask.all():
                raise ParsingError(f'LAPS col. in {self.classification_file} is not all numeric '
                                   f'or empty: {df[col].values}')
            df.loc[n_drivers:, col] = ''
        return df

    def _search_for_table_bottom(self, page: Page, y: float) -> tuple[float, bool]:
        """y-position of "NOT CLASSIFIED - " or "POLE POSITION LAP", whichever comes the first

        The quali. classification table's bottom is above "NOT CLASSIDIED" or "POLE POSITION". Some
        PDFs may not have these texts. In these cases, we use the long black thick horizontal line
        to determine the bottom of the table

        :param page: Page
        :param y: y-coord. of the top of the table. The search will start 50px below this coord.
        :return: (y-coord. of the bottom of the table, whether "NOT CLASSIFIED - " is found)
        """
        # Whether we have a table for not classified drivers
        bottom = page.search_for('NOT CLASSIFIED - ')
        if bottom:
            return bottom[0].y0, True

        # If code reaches here, then there is no "NOT CLASSIFIED - ". Check for "POLE POSITION LAP"
        bottom = page.search_for('POLE POSITION LAP')
        if bottom:
            return bottom[0].y0, False

        # If still nothing is found, then we have to use the thick horizontal line to determine the
        # table bottom. We first try to find lines as vector graphics
        w = page.bound()[2]
        lines = page.get_drawings_in_bbox((0, y + 50, w, page.bound()[3]))
        lines = [i for i in lines
                 if np.isclose(i['rect'].y0, i['rect'].y1, atol=1)
                 and i['width'] is not None
                 and np.isclose(i['width'], 1, rtol=0.1)
                 and i['rect'].x1 - i['rect'].x0 > 0.8 * w]
        if lines:
            lines.sort(key=lambda x: x['rect'].y0)
            return lines[0]['rect'].y0, False

        # If no vector graphics lines are found, then find lines as pure image in the pixel map: a
        # wide horizontal white strip with 10+ px height
        pixmap = page.get_pixmap(clip=(0, y + 50, w, page.bound()[3]))
        l, t, r, b = pixmap.x, pixmap.y, pixmap.x + pixmap.w, pixmap.y + pixmap.h
        pixmap = np.ndarray([b - t, r - l, 3], dtype=np.uint8, buffer=pixmap.samples_mv)
        is_white_row = np.all(pixmap == 255, axis=(1, 2))
        white_strips = []
        strip_start = None
        for i, is_white in enumerate(is_white_row):
            if is_white and strip_start is None:
                strip_start = i
            elif not is_white and strip_start is not None:
                if i - strip_start >= 10:  # At least 10 rows/px of white
                    white_strips.append(strip_start + t)
                strip_start = None
        # Edge case for the strip being at the bottom. Shouldn't happen but just in case
        if strip_start is not None and len(is_white_row) - strip_start >= 10:
            white_strips.append(strip_start + t)
        if not white_strips:
            raise ParsingError(f'Could not find "NOT CLASSIFIED - " or "POLE POSITION LAP" '
                               f'or a thick horizontal line in {self.classification_file}')
        strip_start = white_strips[0]  # The topmost line is the bottom of the table
        return strip_start + 1, False  # One pixel buffer

    def _parse_classification(self):
        # Find the page with "Qualifying Session Final Classification"
        doc = pymupdf.open(self.classification_file)
        found = False
        for page in doc:
            page = Page(page)
            for keyword in ['Final Classification', 'Provisional Classification']:
                found = page.search_for_header(keyword)
                if found:
                    break
        if found is False:
            doc.close()
            raise ValueError(f'"Final Classification" or "Provisional Classification" not found '
                             f'on any page in {self.classification_file}')

        # Page width. This is the rightmost x-coord. of the table
        w = page.bound()[2]

        # y-position of "Final Classification", which is the topmost y-coord. of the table
        y = found.y1

        # y-position of "NOT CLASSIFIED - " or "POLE POSITION LAP", whichever comes the first
        b, has_not_classified = self._search_for_table_bottom(page, y)

        # Get the location of cols.
        """
        The default `page.find_tables` was working fine until Antonelli. His full name is long, so
        that the horizontal gap between the driver name col. and nationality col. in his row is
        narrow. This breaks the automatic col. detection of pymupdf. Therefore, we need to manually
        specify the vertical lines separating cols.
        """
        no = page.search_for('NO', clip=(0, y, w, b))
        if not no:
            raise ParsingError(f'Cannot find "NO" in table header on page {page.number} in '
                               f'{self.classification_file}')
        no.sort(key=lambda x: (x.y0, x.x0))  # The most top left "NO" under "Final Classification"
        no = no[0]
        b_header = no.y1 + 1  # The bottom of the table header row
        headers = page.get_text('text', clip=(0, y, w, b_header))  # Col. headers/names
        if not headers:
            raise ParsingError(f'Cannot find any text in table header on page {page.number} '
                               f'in {self.classification_file}')
        headers = headers.split()
        cols: dict[str, tuple[float, float]] = {}
        l = no.x0 - 1
        q = 1
        for col in headers:
            col_name = col
            col = page.search_for(col, clip=(l, y, w, b_header))
            # These col. names are unique
            if col_name not in ['LAPS', 'TIME']:
                assert len(col) == 1, f'Expected exactly one "{col}" in the header row in ' \
                                      f'{self.classification_file}. Found {len(col)}'
            # We will have three "LAPS" and "TIME" for Q1, Q2, and Q3
            else:
                assert len(col) == 4 - q, f'Expected {4 - q} "{col}" in the header row after ' \
                                          f'Q{q} (incl.) in {self.classification_file}. Found ' \
                                          f'{len(col)}'
                col.sort(key=lambda x: x.x0)
                col_name = f'Q{q}_{col_name}'
            col = col[0]
            cols[col_name] = (col.x0, col.x1)
            # Update the new leftmost x-coord. for the next col. I.e., instead of starting from the
            # very left of the page, start from the right of the current col.
            l = col.x1
            # Update the session if necessary
            if 'Q2' in col_name:  # Captures both "Q2" and "SQ2"
                q = 2
            elif 'Q3' in col_name:
                q = 3
        for col in ['SQ1', 'SQ2', 'SQ3']:
            if col in cols:
                cols[col.replace('SQ', 'Q')] = cols.pop(col)

        # Specify the vertical lines separating the cols.
        shifter = 1.1 if self.session == 'quali' else 0.8
        """
        We don't have very good ways to detect the left and right boundary for col. "Q2" or "SQ2".
        Generally, the left of "Q2" shifted to the left by a bit will do the job. We define "a bit"
        as a fraction of the width of "Q2", so that the page/text size won't affect the detection.
        Howover, the width of "Q2" and "SQ2" may not be the same, so the shifter will be different.
        """
        vlines = [
            3 * cols['NO'][0] - 2 * cols['NO'][1] - 1,                # Left border of the table
            cols['NO'][0] - 1,                                        # Left of "NO"
            (cols['NO'][1] + cols['DRIVER'][0]) / 2,                  # Between "NO" and "DRIVER"
            cols['NAT'][0] - 1,                                       # Left of "NAT"
            (cols['NAT'][1] + cols['ENTRANT'][0]) / 2,                # Between "NAT" and "ENTRANT"
            (1 + shifter) * cols['Q1'][0] - shifter * cols['Q1'][1],  # See notes above
            cols['Q1_LAPS'][0],                                       # Left of "Q1_LAPS"
            cols['Q1_LAPS'][1],                                       # Right of "Q1_LAPS"
            (1 + shifter) * cols['Q2'][0] - shifter * cols['Q2'][1],
            cols['Q2_LAPS'][0],                                       # Left of "Q2_LAPS"
            cols['Q2_LAPS'][1],                                       # Right of "Q2_LAPS"
            (1 + shifter) * cols['Q3'][0] - shifter * cols['Q3'][1],
            cols['Q3_LAPS'][0],                                       # Left of "Q3_LAPS"
            cols['Q3_LAPS'][1],                                       # Right of "Q3_LAPS"
            w                                                         # Right of the page
        ]
        if '%' in headers:  # Some PDFs may have one additional col. for Q1 cutoff percentage
            vlines.insert(headers.index('%') + 2,
                          1.4 * cols['Q1_TIME'][0] - 0.4 * cols['Q1_TIME'][1])

        # Get the row positions. The rows are coloured in grey, white, grey, white, ... So we just
        # need to get the top and bottom positions of the grey rectangles
        rects = []
        for i in page.get_drawings_in_bbox(bbox=(0, b_header - 2, w, b)):
            if i['fill'] is not None and np.allclose(i['fill'], 0.9, rtol=0.05):
                rects.append(i['rect'].y0 + 1)
                rects.append(i['rect'].y1 - 1)
        rects.sort()
        hlines: list[float] = [y, b_header]
        for i in rects:
            if i - hlines[-1] > 5:
                hlines.append(i)
        if b - hlines[-1] > 5:
            hlines.append(b)

        # Get the table
        df = self._parse_table_by_grid(page, vlines, hlines)

        # Clean up column name, e.g. "TIME" -> "Q2_TIME"
        """
        We name the sessions as "Q1", "Q2", and "Q3", regardless of whether it's a normal
        qualifying or a sprint qualifying. This makes the code simpler, and we should always use
        `self.session` to determine what session it is.
        """
        cols = df.columns.tolist()
        headers = [i.replace('SQ', 'Q') if i.startswith('SQ') else i for i in cols]
        i = headers.index('Q1') + 1  # TODO: rewrite this. I myself don't understand now...
        for q in [1, 2, 3]:
            while i < len(headers) and headers[i] != f'Q{q + 1}':
                if headers[i] != f'Q{q}':
                    headers[i] = f'Q{q}_{headers[i]}'  # E.g., "TIME" --> "Q2_TIME"
                i += 1
        df.columns = headers
        df['finishing_status'] = 0
        df['original_order'] = range(1, len(df) + 1)  # Driver's original order in the PDF
        df = df[(df.position != '') & df.position.notna()]

        # Sanitise the table cells
        """
        Because we may use OCR to read the table, OCR is very likely to give e.g. "_" (the row
        line) when the cell should be empty. So depending on which col. it is, we try to remove
        these chars.
        """
        df = self._clean_up_classification_table(df)  # TODO: modify inplace or copy?

        # Do the same for the "NOT CLASSIFIED" table
        if has_not_classified:
            # Locate the bottom of the table
            # TODO: refactor this. This is a copy of the above code
            """
            The bottom of "NOT CLASSIFIED" table is usually "POLE POSITION LAP", but some PDFs do
            not have it, e.g. 2023 Australian. For these PDFs, we use a thick horizontal line,
            which is the top of "POLE POSITION LAP" table, as the bottom of the "NOT CLASSIFIED"
            table.
            """
            bottom = page.search_for('POLE POSITION LAP')
            if not bottom:
                lines = page.get_drawings_in_bbox((0, hlines[-1], w, page.bound()[3]))
                lines = [i for i in lines
                         if np.isclose(i['rect'].y0, i['rect'].y1, atol=1)
                         and i['width'] is not None
                         and np.isclose(i['width'], 1, rtol=0.1)
                         and i['rect'].x1 - i['rect'].x0 > 0.8 * w]
                if not lines:
                    # Go through the pixel map and find a wide horizontal white strip with 10+ px height
                    pixmap = page.get_pixmap(clip=(0, y + 50, w, page.bound()[3]))
                    l, t, r, b = pixmap.x, pixmap.y, pixmap.x + pixmap.w, pixmap.y + pixmap.h
                    pixmap = np.ndarray([b - t, r - l, 3], dtype=np.uint8, buffer=pixmap.samples_mv)
                    is_white_row = np.all(pixmap == 255, axis=(1, 2))
                    white_strips = []
                    strip_start = None
                    for i, is_white in enumerate(is_white_row):
                        if is_white and strip_start is None:
                            strip_start = i
                        elif not is_white and strip_start is not None:
                            if i - strip_start >= 10:  # At least 10 rows of white
                                white_strips.append(strip_start + t)
                            strip_start = None
                    # If the strip is at the bottom. Shouldn't happen but just in case
                    if strip_start is not None and len(is_white_row) - strip_start >= 10:
                        white_strips.append(strip_start + t)
                    if not white_strips:
                        raise ValueError(f'Could not find "NOT CLASSIFIED - " or "POLE POSITION LAP" '
                                         f'or a thick horizontal line in {self.classification_file}')
                    strip_start = white_strips[0]  # The topmost one is the bottom of the table
                    bottom = [pymupdf.Rect(l, strip_start + 1, r, strip_start + 2)]  # One pixel buffer
                else:
                    lines.sort(key=lambda x: x['rect'].y0)
                    bottom = [lines[0]['rect']]
            b = bottom[0].y0

            # Use grey and white rectangles to determine the rows again
            t = page.search_for('NOT CLASSIFIED - ')[0].y1
<<<<<<< HEAD
            # Car No. col. should have car numbers with little vertical gap between them. When we
            # find a big gap, it's the bottom of the table
            line_height = max([i[3] - i[1] for i in car_nos])
            car_nos = []
            while car_no := page.get_text('blocks',
                                          clip=(vlines[1], t, vlines[2], t + line_height)):
                assert len(car_no) == 1, f'Error in detecting rows in the "NOT CLASSIFIED" ' \
                                         f'table in {self.classification_file}'
                if not re.match(r'\d+', car_no[0][4].strip()):  # It's a car number so digits.
                    break                                       # Otherwise, it's an OCR error and
                car_no = car_no[0]                              # should be empty
                car_nos.append([car_no[1], car_no[3]])
                t = car_no[3]
            hlines = [car_nos[0][0] - 1]
            for i in range(len(car_nos) - 1):
                hlines.append((car_nos[i][1] + car_nos[i + 1][0]) / 2)
            hlines.append(car_nos[-1][1] + 1)
=======
            rects = []
            for i in page.get_drawings_in_bbox(bbox=(0, t, w, b)):
                if i['fill'] is not None and np.allclose(i['fill'], 0.9, rtol=0.05):
                    rects.append(i['rect'].y0 + 1)
                    rects.append(i['rect'].y1 - 1)
            rects.sort()
            hlines = [t + 1]
            for i in rects:
                if i - hlines[-1] > 5:
                    hlines.append(i)
            if b - hlines[-1] > 5:
                hlines.append(b)
>>>>>>> aa3fe843
            not_classified = self._parse_table_by_grid(page, vlines, hlines)
            # No col. header in NOT CLASSIFIED table. The detected col. header is actually table
            # content, so need to append the col. header to the table
            not_classified.loc[-1] = not_classified.columns
            not_classified = not_classified[(not_classified.position != '')
                                            & not_classified.position.notna()]
            not_classified.iloc[-1, 0] = ''  # Drop the "position" col. name
            not_classified = not_classified.sort_index().reset_index(drop=True)
            not_classified['finishing_status'] = 11  # TODO: should clean up the code later
            not_classified.columns = df.columns.drop('original_order')
            not_classified = self._clean_up_classification_table(not_classified,
                                                                 is_not_classified=True)
            not_classified = not_classified[(not_classified.NO != '') | not_classified.NO.isnull()]
            n = len(df)
            not_classified['original_order'] = range(n + 1, n + len(not_classified) + 1)
            df = pd.concat([df, not_classified], ignore_index=True)

        # Fill in the position for DNF and DSQ drivers. See `QualifyingParser` for details
        df = df.replace({'': None})
        df.loc[df.position.isin(['DQ', 'DSQ']), 'finishing_status'] = 20
        df.loc[df.position != 'DQ', 'temp'] = df.position
        df.temp = df.temp.astype(float)
        df.loc[df.position != 'DQ', 'temp'] = df.loc[df.position != 'DQ', 'temp'].ffill() \
                                              + df.loc[df.position != 'DQ', 'temp'].isna().cumsum()
        df = df.sort_values(by='temp')
        df.temp = df.temp.ffill() + df.temp.isna().cumsum()
        df.position = df.temp.astype(int)
        del df['temp']

        # Overwrite `.to_json()` and `.to_pkl()` methods
        # TODO: bad practice
        def to_json() -> list[dict]:
            data = []
            for q in [1, 2, 3]:
                n_drivers = QUALI_DRIVERS[self.year][q]
                temp = df[df.original_order <= n_drivers].copy()
                # Clean up DNS/DNF/DSQ drivers
                temp.loc[temp[f'Q{q}'].isin(['DQ', 'DSQ']), 'finishing_status'] = 20
                temp.loc[temp[f'Q{q}'] == 'DNF', 'finishing_status'] = 11
                temp.loc[temp[f'Q{q}'] == 'DNS', 'finishing_status'] = 30
                temp.loc[temp[f'Q{q}'].isin(['DNS', 'DNF']), f'Q{q}'] = 'Z'
                temp['is_dsq'] = (temp.finishing_status == 20)
                """
                Drivers finishing normally, incl. DNF or DNS, are ranked first. Then DSQ drivers
                are at the bottom. For normal drivers, we order them by quali. lap time. DNF or DNS
                drivers will have lap time being replaced by "Z" above, so they will be ranked
                after normal finishing drivers. And their relative order will be the same as their
                original order in the PDF. DSQ drivers are ranked first by their lap time, if not
                missing, and if missing then by their original order in the PDF
                """
                temp = temp.sort_values(by=['is_dsq', f'Q{q}', 'original_order'])
                temp['position'] = range(1, len(temp) + 1)
                temp['classification'] = temp.apply(
                    lambda x: SessionEntryImport(
                        object_type="SessionEntry",
                        foreign_keys=SessionEntryForeignKeys(
                            year=self.year,
                            round=self.round_no,
                            session=f'Q{q}' if self.session == 'quali' else f'SQ{q}',
                            car_number=x.NO
                        ),
                        objects=[
                            SessionEntryObject(
                                position=x.position,
                                is_classified=(x.finishing_status == 0)
                            )
                        ]
                    ).model_dump(exclude_unset=True),
                    axis=1
                )
                data.extend(temp['classification'].tolist())
            return data

        def to_pkl(filename: str | os.PathLike) -> None:
            with open(filename, 'wb') as f:
                pickle.dump(to_json(), f)
            return

        df.to_json = to_json
        df.to_pkl = to_pkl
        return df

    @staticmethod
    def _assign_session_to_lap(classification: pd.DataFrame, lap_times: pd.DataFrame) \
            -> pd.DataFrame:
        """TODO: probably need to refactor this later... To tedious now"""
        # Assign session to lap No. in lap times, e.g. lap 8 is in Q2, using final classification
        classification = classification.copy()  # TODO: not the best practice?
        classification.Q1_LAPS = classification.Q1_LAPS.astype(float)
        classification.Q2_LAPS = classification.Q2_LAPS.astype(float) + classification.Q1_LAPS
        lap_times = lap_times.merge(classification[['NO', 'Q1_LAPS', 'Q2_LAPS']],
                                    left_on='car_no', right_on='NO', how='left')
        # TODO: should check if all merged. There shouldn't be any left only cars. Can have some
        #       right only cars, e.g. DNS, so all right only cars should be NOT CLASSIFIED drivers

        del lap_times['NO']
        lap_times['Q'] = 1
        lap_times.loc[lap_times.lap_no > lap_times.Q1_LAPS, 'Q'] = 2
        lap_times.loc[lap_times.lap_no > lap_times.Q2_LAPS, 'Q'] = 3
        # TODO: the lap immediately before the first Q2 and Q3 lap, i.e. the last lap in each
        #       session, should be a pit lap. Or is it? Crashed? Red flag?
        del lap_times['Q1_LAPS'], lap_times['Q2_LAPS']

        # Find which lap is the fastest lap, also using final classification
        """
        The final classification PDF identifies the fastest laps using calendar time, e.g.
        "18:17:46". In the lap times PDF, each driver's first lap time is the calendar time, e.g.
        "18:05:42"; for the rest laps, the time is the lap time, e.g. "1:24.160". Therefore, we can
        simply cumsum the lap times to get the calendar time of each lap, e.g.

        18:05:42 + 1:24.160 = 18:07:06.160

        The tricky part is rounding. Sometimes we have 18:17:15.674 -> 18:17:16, but in other times
        it is 18:17:46.783 -> 18:17:46. It seems to be not rounding to floor, not to ceil, and not
        to the nearest... Therefore, we allow one second difference. For a given driver, it's
        impossible to have two different laps finishing within one calendar second, so one second
        error in calendar time is ok to identify a lap.

        TODO: should check this against historical data
        """
        lap_times['calendar_time'] = lap_times.lap_time.apply(time_to_timedelta)
        lap_times.calendar_time = lap_times.groupby('car_no')['calendar_time'].cumsum()
        lap_times['is_fastest_lap'] = False
        for q in [1, 2, 3]:
            # Round to the floor
            # TODO: rewrite. What we need is Timedelta('0 days 16:07:13.470000') --> "16:07:13"
            lap_times['temp'] = lap_times.calendar_time.apply(
                lambda x: str(x).split('.')[0].split(' ')[-1]
            )
            lap_times = lap_times.merge(classification[['NO', f'Q{q}_TIME']],
                                        left_on=['car_no', 'temp'],
                                        right_on=['NO', f'Q{q}_TIME'],
                                        how='left')
            del lap_times['NO']
            # Plus one to the floor, i.e. allow one second error in the merge, and update the
            # previously non-matched cells using the new merge
            # TODO: rewrite as well. See above
            lap_times.temp = lap_times.calendar_time.apply(
                lambda x: str(x + pd.Timedelta(seconds=1)).split('.')[0].split(' ')[-1]
            )
            lap_times = lap_times.merge(classification[['NO', f'Q{q}_TIME']],
                                        left_on=['car_no', 'temp'],
                                        right_on=['NO', f'Q{q}_TIME'],
                                        how='left',
                                        suffixes=('', '_y'))
            del lap_times['NO'], lap_times['temp']
            lap_times.fillna({f'Q{q}_TIME': lap_times[f'Q{q}_TIME_y']}, inplace=True)
            del lap_times[f'Q{q}_TIME_y']

            # Check if all drivers in the final classification are merged
            temp = classification[['NO', f'Q{q}_TIME']].merge(
                lap_times[lap_times[f'Q{q}_TIME'].notnull()][['car_no']],
                left_on='NO',
                right_on='car_no',
                indicator=True
            )
            temp.dropna(subset=f'Q{q}_TIME', inplace=True)
            assert (temp['_merge'] == 'both').all(), \
                f"Some drivers' fastest laps in Q{q} cannot be found in lap times PDF: " \
                f"{', '.join([str(i) for i in temp[temp._merge != 'both']['NO']])}"
            lap_times.loc[lap_times[f'Q{q}_TIME'].notnull(), 'is_fastest_lap'] = True
            del lap_times[f'Q{q}_TIME']
        return lap_times

    def _parse_lap_times(self) -> pd.DataFrame:
        """Parse "Qualifying/Sprint Quali./Shootout Session Lap Times" PDF"""
        doc = pymupdf.open(self.lap_times_file)
        df = []
        for page in doc:
            # Page width
            page = Page(page)
            w = page.bound()[2]

            # Positions of "NO" and "TIME". They are the top of each table. One driver may have
            # multiple tables starting from roughly the same top y-position
            no_time_pos = page.search_for('NO TIME')
            assert len(no_time_pos) >= 1, \
                f'Expected at least one "NO TIME", got {len(no_time_pos)} in {self.lap_times_file}'
            ys = [i.y1 for i in no_time_pos]
            ys.sort()  # Sort these "NO"'s from top to bottom
            top_pos = [ys[0]]
            for y in ys[1:]:
                # Many "NO"'s are roughly at the same height (usually three drivers share the full
                # width of the page, and each of them have two tables side by side, so six tables
                # and six "NO"'s are vertically at the same y-position). We only need those at
                # different/unique y-positions. If there is a 10+ px vertical gap, we take it as a
                # "NO" at a lower y-position
                if y - top_pos[-1] > 10:
                    top_pos.append(y)

            # Bottom of the table is the next "NO TIME", or the bottom of the page
            ys = [i.y0 for i in no_time_pos]
            ys.sort()
            bottom_pos = [ys[0]]
            for y in ys[1:]:
                if y - bottom_pos[-1] > 10:
                    bottom_pos.append(y)
            b = page.bound()[3]
            bottom_pos.append(b)
            bottom_pos = bottom_pos[1:]  # The first "NO TIME" is not the bottom of any table

            # Find the tables located between each `top_pos` and `bottom_pos`
            for row in range(len(top_pos)):
                # Each row usually has three drivers. Iterate over each driver
                for col in range(3):

                    # Find the driver name, which is located immediately above the table
                    driver = page.get_text(
                        'text',
                        clip=(
                            col * w / 3,        # Each driver occupies ~1/3 of the page width
                            top_pos[row] - 30,  # Driver name is usually 20-30 px above the table
                            (col + 1) * w / 3,
                            top_pos[row] - 10
                        )
                    ).strip()
                    if not driver:  # In the very last row may not have all three drivers. E.g., 20
                        continue    # drivers, 3 per row, so the last row only has 2 drivers
                                    # TODO: may want a test here. Every row above should have
                                    #       precisely three drivers
                    car_no, driver = driver.split(maxsplit=1)

                    # Find the horizontal line(s) below "NO" and "TIME". This is the top of the
                    # table(s)
                    bbox = (col * w / 3, top_pos[row], (col + 1) * w / 3, bottom_pos[row])
                    lines = [i for i in page.get_drawings_in_bbox(bbox)
                             if np.isclose(i['rect'].y0, i['rect'].y1, atol=1)
                             and i['fill'] is None]
                    """
                    The horizontal lines inside the table area may not always be the line below its
                    header. When we have lap time deleted, we will have additional lines with grey
                    colour. The `i['fill'] is None` filters out these lap time deleted lines
                    """
                    assert len(lines) >= 1, f'Expected at least one horizontal line for ' \
                        f'table(s) in row {row}, col {col} in page {page.number} in ' \
                        f'{self.lap_times_file}. Found none'
                    assert np.allclose(
                        [i['rect'].y0 for i in lines],
                        lines[0]['rect'].y0,
                        atol=1
                    ), \
                        f'Horizontal lines for table(s) in row {row}, col {col} in page ' \
                        f'{page.number} in {self.lap_times_file} are not at the same y-position'

                    # Concat lines.
                    """
                    The lines above are can be segmented. E.g., one line is from x = 0 to x = 100,
                    and another is from x = 101 to x = 200. The two lines are basically one line,
                    so we want to horizontally concatenate them
                    """
                    lines.sort(key=lambda x: x['rect'].x0)
                    rect = lines[0]['rect']
                    top_lines = [(rect.x0, rect.y0, rect.x1, rect.y1)]
                    for line in lines[1:]:
                        rect = line['rect']
                        prev_line = top_lines[-1]
                        # If one line ends where the other starts, they are the same line
                        if np.isclose(rect.x0, prev_line[2], atol=1):
                            top_lines[-1] = (prev_line[0], prev_line[1], rect.x1, prev_line[3])
                        # If one line starts where the other ends, they are the same line
                        elif np.isclose(rect.x1, prev_line[0], atol=1):
                            top_lines[-1] = (rect.x0, prev_line[1], prev_line[2], prev_line[3])
                        # Otherwise, it's a new line
                        else:
                            top_lines.append((rect.x0, rect.y0, rect.x1, rect.y1))
                    assert len(top_lines) in [1, 2], \
                        f'Expected at most two horizontal lines for table(s) in row {row}, ' \
                        f'col {col} in page {page.number} in {self.lap_times_file}. Found ' \
                        f'{len(top_lines)}'

                    # Find the column separators
                    """
                    The left and right boundary of each table is simply the left and right end of
                    the top line. The right of column 0, which is "NO", is the right boundary of
                    the text "NO". We don't really know the right boundary for the pit column, but
                    that's roughly at the mid point of top line. Then from the mid point to the
                    right end is the "TIME" column. In practice, we use mid point - 5 as the right
                    boundary for the pit column.
                    
                    Below, `col_seps` is a list of column separators for each table. That is,
                    `col_seps[1]` gives the column separators for the second table in this row.
                    """
                    col_seps = []
                    for line in top_lines:
                        no = page.search_for('NO',clip=(line[0], line[1] - 15, line[2], line[3]))
                        assert len(no) == 1, f'Expected exactly one "NO" above the top line at ' \
                            f'({line[0], line[1], line[2], line[3]}) on p.{page.number} in ' \
                            f'{self.lap_times_file}. Found {len(no)}'
                        col_seps.append([
                            (line[0], no[0].x1),
                            (no[0].x1, (line[0] + line[2]) / 2 - 5),
                            ((line[0] + line[2]) / 2 - 5, line[2])
                        ])

                    # Find the white and grey rectangles under the top lines. Each row is either
                    # coloured/filled in white or grey, so we can get the row's top and bottom
                    # y-positions from these rectangles
                    rects = [i for i in page.get_drawings_in_bbox(bbox)
                             if i['rect'].y1 - i['rect'].y0 > 10]
                    ys = [j for i in rects for j in [i['rect'].y0, i['rect'].y1]]
                    ys.sort()
                    row_seps = [ys[0]]
                    for y in ys[1:]:
                        if y - row_seps[-1] > 10:
                            row_seps.append(y)
                    row_seps = [(row_seps[i], row_seps[i + 1]) for i in range(len(row_seps) - 1)]

                    # Finally we are good to parse the tables using these separators
                    temp = []
                    for cols in col_seps:
                        tab, superscript, cross_out = page.parse_table_by_grid(
                            vlines=cols, hlines=row_seps
                        )
                        assert len(superscript) == 0, \
                            f'Some superscript(s) found in table at ({cols[0][0]:.1f}, ' \
                            f'{row_seps[0][0]:.1f}, {cols[2][1]:.1f}, {row_seps[-1][1]:.1f}) in ' \
                            f'page {page.number} in {self.lap_times_file}. But we expect none'
                        for i, _, _ in cross_out:
                            tab.loc[i, 'lap_time_deleted'] = True
                        # Drop empty row
                        """
                        This is because the two side-by-side tables may not have the same amount of
                        rows. E.g., there are 11 laps, and the left table will have 6 and the right
                        table has 5 rows. The right table will have an empty row at the bottom, so
                        drop it here
                        """
                        tab = tab[tab[0] != '']
                        temp.append(tab)

                    # One driver may have multiple tables. Concatenate them
                    temp = pd.concat(temp, ignore_index=True)
                    temp['car_no'] = car_no
                    temp['driver'] = driver
                    df.append(temp)

        # Clean up
        df = pd.concat(df, ignore_index=True)
        if 'lap_time_deleted' not in df.columns:
            df['lap_time_deleted'] = False
        df.fillna({'lap_time_deleted': False}, inplace=True)
        df.rename(columns={0: 'lap_no', 1: 'pit', 2: 'lap_time'}, inplace=True)
        df.lap_no = df.lap_no.astype(int)
        df.car_no = df.car_no.astype(int)
        df.replace('', None, inplace=True)
        df.pit = (df.pit == 'P').astype(bool)
        df = self._assign_session_to_lap(self.classification_df, df)

        # Overwrite `.to_json()` and `.to_pkl()` methods
        # TODO: bad practice
        def to_json() -> list[dict]:
            lap_data = []
            # TODO: first lap's lap time is calendar time, not lap time, so drop to
            lap_times = df[df.lap_no >= 2].copy()
            lap_times.lap_time = lap_times.lap_time.apply(duration_to_millisecond)
            for q in [1, 2, 3]:
                temp = lap_times[lap_times.Q == q].copy()
                temp['lap'] = temp.apply(
                    lambda x: LapObject(
                        number=x.lap_no,
                        time=x.lap_time,
                        is_deleted=x.lap_time_deleted,
                        is_entry_fastest_lap=x.is_fastest_lap
                    ),
                    axis=1
                )
                temp = temp.groupby('car_no')[['lap']].agg(list).reset_index()
                temp['session_entry'] = temp['car_no'].map(
                    lambda x: SessionEntryForeignKeys(
                        year=self.year,
                        round=self.round_no,
                        session=f'Q{q}' if self.session == 'quali' else f'SQ{q}',
                        car_number=x
                    )
                )
                temp['lap_data'] = temp.apply(
                    lambda x: LapImport(
                        object_type="Lap",
                        foreign_keys=x['session_entry'],
                        objects=x['lap']
                    ).model_dump(exclude_unset=True),
                    axis=1
                )
                lap_data.extend(temp['lap_data'].tolist())
            return lap_data

        def to_pkl(filename: str | os.PathLike) -> None:
            with open(filename, 'wb') as f:
                pickle.dump(to_json(), f)
            return

        df.to_json = to_json
        df.to_pkl = to_pkl
        return df


class PitStopParser:
    def __init__(
            self,
            file: str | os.PathLike,
            year: int,
            round_no: int,
            session: RaceSessionT
    ):
        self.file = file
        self.year = year
        self.round_no = round_no
        self.session = session
        self._check_session()
        self.df = self._parse()

    def _check_session(self) -> None:
        if self.session not in get_args(RaceSessionT):
            raise ValueError(f'Invalid session: {self.session}. '
                             f'Valid sessions are {get_args(RaceSessionT)}')
        return

    # TODO: refactor. Have too many parse table by grid, in utils, in quali. parser, here, and in
    #       entry list
    def _parse_table_by_grid(
            self,
            page: Page,
            vlines: list[float],
            hlines: list[float],
            tol: float = 2
    ) -> pd.DataFrame:
        """Manually parse the table cell by cell, defined by lines separating the columns and rows

        See `EntryListParser._parse_table_by_grid()` for detailed explanation.

        :param vlines: x-coords. of vertical lines separating the cols. Table left and right
                       boundaries need to be included
        :param hlines: y-coords. of horizontal lines separating the rows. Table top and bottom
                       boundaries need to be included
        :param tol: tolerance for bbox. of text. Default is 2 pixels
        """
        cells = []
        for i in range(len(hlines) - 1):
            row = []
            for j in range(len(vlines) - 1):
                text = ''
                l, t, r, b = vlines[j], hlines[i], vlines[j + 1], hlines[i + 1]
                cell = page.get_text('blocks', clip=(l, t, r, b))
                if cell:
                    assert len(cell) == 1, f'Expected exactly one cell in row {i}, col {j} in ' \
                                           f'{self.file}. Found: {cell}'
                    cell = cell[0]
                    if cell[4].strip():
                        bbox = cell[0:4]
                        if bbox[0] < vlines[j] - tol or bbox[2] > vlines[j + 1] + tol \
                                or bbox[1] < t - tol or bbox[3] > b + tol:
                            raise ValueError(f'Found text outside the cell in row {i}, col {j} in '
                                             f'{self.file}')
                        text = cell[4].strip()
                row.append(text)
            cells.append(row)
        return pd.DataFrame(cells[1:], columns=cells[0])

    def _parse(self) -> pd.DataFrame:
        doc = pymupdf.open(self.file)
        df = []
        # TODO: would be nice to add a test for page numbers: if more than one page, we should have
        #       "page x of xx" at the bottom right of each page
        for page in doc:  # Can have multiple pages, though usually only one. E.g., 2023 Dutch
            # Get the position of the table
            page = Page(page)
            driver = page.search_for('DRIVER')
            assert len(driver) == 1, f'Expected exactly one "DRIVER" in {self.file}. Found: ' \
                                     f'{driver}'
            driver = driver[0]
            t = driver.y0 - 1    # "DRIVER" gives the top of the table
            w = page.bound()[2]  # The right of the page

            # Find the vertical lines separating the cols
            no = page.search_for('NO', clip=(0, t, w, driver.y1))
            assert len(no) == 1, f'Expected exactly one "NO" in the header row in {self.file}. ' \
                                 f'Found: {no}'
            no = no[0]
            b_header = no.y1 + 1  # Bottom of the header row
            # Find the positions of the col. headers
            headers = ('NO', 'DRIVER', 'ENTRANT', 'LAP', 'TIME OF DAY', 'STOP', 'DURATION',
                       'TOTAL TIME')  # The col. names
            cols: dict[str, tuple[float, float]] = {}
            l = no.x0 - 1
            for col in headers:
                col_name = col
                col = page.search_for(col, clip=(l, t, w, b_header))
                assert len(col) == 1, f'Expected exactly one "{col}" in the header row in ' \
                                      f'{self.file}. Found: {col}'
                col = col[0]
                cols[col_name] = (col.x0, col.x1)
            # Now the vertical line seps. are the left and right point of each col. header
            vlines = [
                cols['NO'][0] - 1,                        # Left of "NO"
                (cols['NO'][1] + cols['DRIVER'][0]) / 2,  # Between "NO" and "DRIVER"
                cols['ENTRANT'][0] - 1,                   # Left of "ENTRANT"
                cols['LAP'][0] - 1,                       # Left of "LAP"
                cols['LAP'][1] + 1,                       # Right of "LAP"
                cols['TIME OF DAY'][1],                   # Right of "TIME OF DAY"
                cols['STOP'][1],                          # Right of "STOP"
                cols['DURATION'][1],                      # Left of "TOTAL TIME"
                cols['TOTAL TIME'][1]                     # Right of "TOTAL TIME"
            ]

            # Get the bottom of the table. We identify page bottom by a white blank strip
            pixmap = page.get_pixmap(clip=(0, t + 10, w, page.bound()[3]))
            l, t, r, b = pixmap.x, pixmap.y, pixmap.x + pixmap.w, pixmap.y + pixmap.h
            pixmap = np.ndarray([b - t, r - l, 3], dtype=np.uint8, buffer=pixmap.samples_mv)
            is_white_row = np.all(pixmap == 255, axis=(1, 2))
            white_strips = []
            strip_start = None
            for i, is_white in enumerate(is_white_row):
                if is_white and strip_start is None:
                    strip_start = i
                elif not is_white and strip_start is not None:
                    if i - strip_start >= 10:  # At least 10 rows of white
                        white_strips.append(strip_start + t)
                    strip_start = None
            # If the strip is at the bottom. Shouldn't happen but just in case
            if strip_start is not None and len(is_white_row) - strip_start >= 10:
                white_strips.append(strip_start + t)
            if not white_strips:
                raise ValueError(f'Could not find a blank white strip in {self.file}')
            b = white_strips[0] + 1

            # Get the row positions. The rows are coloured in grey, white, grey, white, so get the
            # top and bottom positions of the grey rectangles
            rects = []
            for i in page.get_drawings_in_bbox(bbox=(0, b_header - 1, w, b)):
                if i['fill'] is not None and np.allclose(i['fill'], 0.9, rtol=0.05):
                    rects.append(i['rect'].y0 + 1)
                    rects.append(i['rect'].y1 - 1)
            rects.sort()
            hlines: list[float] = [no.y0 - 1, b_header]
            for i in rects:
                if i - hlines[-1] > 5:
                    hlines.append(i)
            if b - hlines[-1] > 5:
                hlines.append(b)

            # Parse
            tab = self._parse_table_by_grid(page, vlines, hlines)
            df.append(tab)

        # Clean up the table
        df = pd.concat(df, ignore_index=True)
        df.dropna(subset=['NO'], inplace=True)  # Drop empty rows, if any
        df = df[df.NO != '']
        df = df[['NO', 'LAP', 'TIME OF DAY', 'STOP', 'DURATION']].reset_index(drop=True)
        df.rename(columns={
            'NO': 'car_no',
            'LAP': 'lap',
            'TIME OF DAY': 'local_time',
            'STOP': 'stop_no',
            'DURATION': 'duration'
        }, inplace=True)
        df.car_no = df.car_no.astype(int)
        df.lap = df.lap.astype(int)
        df.stop_no = df.stop_no.astype(int)

        def to_json() -> list[dict]:
            pit_stop = df.copy()
            pit_stop['pit_stop'] = pit_stop.apply(
                lambda x: PitStopObject(
                    number=x.stop_no,
                    duration=duration_to_millisecond(x.duration),
                    local_timestamp=x.local_time
                ),
                axis=1
            )
            pit_stop['entry'] = pit_stop.apply(
                lambda x: PitStopForeignKeys(
                    year=self.year,
                    round=self.round_no,
                    session=self.session if self.session == 'race' else 'SR',
                    car_number=x.car_no,
                    lap=x.lap
                ), axis=1
            )
            return pit_stop.apply(
                lambda x: PitStopData(
                    object_type="PitStop",
                    foreign_keys=x.entry,
                    objects=[x.pit_stop]
                ).model_dump(exclude_unset=True),
                axis=1
            ).tolist()

        def to_pkl(filename: str | os.PathLike) -> None:
            with open(filename, 'wb') as f:
                pickle.dump(df.to_json(), f)
            return

        df.to_json = to_json
        df.to_pkl = to_pkl
        return df


if __name__ == '__main__':
    pass<|MERGE_RESOLUTION|>--- conflicted
+++ resolved
@@ -2,13 +2,9 @@
 import os
 import pickle
 import re
-<<<<<<< HEAD
 from string import printable
 from typing import Literal, get_args
-=======
->>>>>>> aa3fe843
 import warnings
-from typing import Literal, get_args
 
 import numpy as np
 import pandas as pd
@@ -16,30 +12,13 @@
 from pydantic import ValidationError
 
 from ._constants import QUALI_DRIVERS
-<<<<<<< HEAD
 from .core import Page, ParsingError
-from .models.classification import (
-    Classification,
-    ClassificationData,
-    QualiClassification,
-    QualiClassificationData
-)
-from .models.driver import Driver, DriverData
-from .models.foreign_key import PitStopEntry, RoundEntry, SessionEntry
-from .models.lap import Lap, LapData, QualiLap
-from .models.pit_stop import PitStop, PitStopData
-from .utils import duration_to_millisecond, time_to_timedelta
-=======
-from .models.classification import (
-    SessionEntryImport,
-    SessionEntryObject,
-)
+from .models.classification import SessionEntryImport, SessionEntryObject
 from .models.driver import RoundEntryImport, RoundEntryObject
 from .models.foreign_key import PitStopForeignKeys, RoundEntry, SessionEntryForeignKeys
 from .models.lap import LapImport, LapObject
 from .models.pit_stop import PitStopData, PitStopObject
-from .utils import Page, duration_to_millisecond, time_to_timedelta
->>>>>>> aa3fe843
+from .utils import duration_to_millisecond, time_to_timedelta
 
 pd.set_option('future.no_silent_downcasting', True)
 
@@ -1616,7 +1595,6 @@
 
             # Use grey and white rectangles to determine the rows again
             t = page.search_for('NOT CLASSIFIED - ')[0].y1
-<<<<<<< HEAD
             # Car No. col. should have car numbers with little vertical gap between them. When we
             # find a big gap, it's the bottom of the table
             line_height = max([i[3] - i[1] for i in car_nos])
@@ -1634,20 +1612,6 @@
             for i in range(len(car_nos) - 1):
                 hlines.append((car_nos[i][1] + car_nos[i + 1][0]) / 2)
             hlines.append(car_nos[-1][1] + 1)
-=======
-            rects = []
-            for i in page.get_drawings_in_bbox(bbox=(0, t, w, b)):
-                if i['fill'] is not None and np.allclose(i['fill'], 0.9, rtol=0.05):
-                    rects.append(i['rect'].y0 + 1)
-                    rects.append(i['rect'].y1 - 1)
-            rects.sort()
-            hlines = [t + 1]
-            for i in rects:
-                if i - hlines[-1] > 5:
-                    hlines.append(i)
-            if b - hlines[-1] > 5:
-                hlines.append(b)
->>>>>>> aa3fe843
             not_classified = self._parse_table_by_grid(page, vlines, hlines)
             # No col. header in NOT CLASSIFIED table. The detected col. header is actually table
             # content, so need to append the col. header to the table

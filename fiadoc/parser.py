# -*- coding: utf-8 -*-
import os
import pickle
import re
<<<<<<< HEAD
from string import printable
from typing import Literal, get_args
import warnings
=======
import warnings
from functools import cached_property, partial
from typing import Literal, Optional, get_args
>>>>>>> 879da70d

import numpy as np
import pandas as pd
import pymupdf
from pydantic import ValidationError

from ._constants import QUALI_DRIVERS
<<<<<<< HEAD
from .core import Page, ParsingError
=======
>>>>>>> 879da70d
from .models.classification import SessionEntryImport, SessionEntryObject
from .models.driver import RoundEntryImport, RoundEntryObject
from .models.foreign_key import PitStopForeignKeys, RoundEntry, SessionEntryForeignKeys
from .models.lap import LapImport, LapObject
from .models.pit_stop import PitStopData, PitStopObject
<<<<<<< HEAD
from .utils import duration_to_millisecond, time_to_timedelta

pd.set_option('future.no_silent_downcasting', True)

=======
from .utils import Page, duration_to_millisecond, quali_lap_times_to_json, time_to_timedelta

pd.set_option('future.no_silent_downcasting', True)

PracticeSessionT = Literal['fp', 'fp1', 'fp2', 'fp3']
>>>>>>> 879da70d
RaceSessionT = Literal['race', 'sprint']
QualiSessionT = Literal['quali', 'sprint_quali']

WHITE_STRIP_MIN_HEIGHT = 10  # A table should end with a white strip with at least 10px height
LINE_MIN_VGAP = 5  # If two horizontal lines are vertically separated by less than 5px, they are
                   # considered to be the same line


class BaseParser:
    """Base class for all parsers here

    Provides some common functionality, such as locating the title, parsing tables by grid lines,
    etc. Not meant to be instantiated directly, but rather to be inherited by others.
    """
    @staticmethod
    def _parse_table_by_grid(
            file: str | os.PathLike,
            page: Page,
            vlines: list[float],
            hlines: list[float],
            tol: float = 2,
            header_included: bool = True
    ) -> pd.DataFrame:
        """Parse the table cell by cell, defined by lines separating the columns and rows

        :param file: the PDF file to parse
        :param vlines: x-coords. of vertical lines separating the cols. Table left and right
                       boundaries need to be included
        :param hlines: y-coords. of horizontal lines separating the rows. Table top and bottom
                       boundaries need to be included
        :param tol: tolerance for text and cell positioning. In principle, all texts should fall
                    inside the cell's bounding box. Default is 2 pixels, i.e. if text is within 2px
                    of the cell's boundary, it is considered to be inside the cell. See #33
        :param header_included: whether the first row is header/col. names. Default is True
        """
        cells = []
        for i in range(len(hlines) - 1):
            row = []
            for j in range(len(vlines) - 1):
                text = ''
                l, t, r, b = vlines[j], hlines[i], vlines[j + 1], hlines[i + 1]

                # Get text inside the cell, defined by the vertical and horizontal lines
                # See https://pymupdf.readthedocs.io/en/latest/recipes-text.html
                """
                For each cell defined by the `vlines` and `hlines`, we get text inside it. However,
                texts that are partially inside the cell will also be captured by pymupdf. So we
                need to check whether the found text is totally or partially inside the cell's
                bounding box, and do not want to false include other texts. However, we do want to
                allow for a bit of tolerance, as `hlines` or `vlines` are not always perfectly
                positioned. The tolerance is set to 2 pixels in general. But for PDFs that have
                smaller page margin, i.e. text font size or line height are bigger in these PDFs,
                we need to increase the tolerance. See #33.
                """
                cell = page.get_text('blocks', clip=(l, t, r, b))
                if cell:
                    # Usually, one cell is one line of text. The only exception is Andrea Kimi
                    # Antonelli. His name is too long and thus (maybe) wrapped into two lines (#42)
                    if len(cell) > 1:
                        if len(cell) == 2 and cell[0][4].strip() == 'Andrea Kimi':  # noqa: PLR2004
                            text = cell[0][4].strip() + ' ' + cell[1][4].strip()
                    elif len(cell) == 1:
                        cell = cell[0]
                        if cell[4].strip():
                            bbox = cell[0:4]
                            if bbox[0] < l - tol or bbox[2] > r + tol \
                                    or bbox[1] < t - tol or bbox[3] > b + tol:
                                raise ValueError(f"Found text outside the cell's area in row {i}, "
                                                 f"col. {j} on p.{page.number} in {file}: {cell}")
                            text = cell[4].strip()
                    else:
                        raise ValueError(f'Expected one text block in row {i}, col. {j} on '
                                         f'p.{page.number} in {file}. Found {len(cell)}: {cell}')
                row.append(text)
            cells.append(row)

        if header_included:
            return pd.DataFrame(cells[1:], columns=cells[0])
        else:
            return pd.DataFrame(cells)


class EntryListParser:
    def __init__(
            self,
            file: str | os.PathLike,
            year: int,
            round_no: int
    ):
        self.file = file
        self.year = year
        self.round_no = round_no
        self.df = self._parse()

    def _parse_table_by_grid(
            self,
            page: pymupdf.Page,
            vlines: list[float],
            hlines: list[float],
            line_height: float,
            tol: float = 2
    ) -> pd.DataFrame:
        """Parse the table cell by cell, defined by lines separating the columns and rows

        This overrides the method from `BaseParser` to handle the superscripts. The superscript
        indicates which reserve driver is driving whose car. E.g., Antonelli (reserve) is driving
        Hamilton's (normal) car, then driver No. 44 and driver No. 12 have the same superscript.

        :param page: the page to parse
        :param vlines: x-coords. of vertical lines separating the cols. Table left and right
                       boundaries need to be included
        :param hlines: y-coords. of horizontal lines separating the rows. Table top and bottom
                       boundaries need to be included
        :param line_height: height of a usual row, i.e. the height of a car No. text. Will use this
                            to detect the end of the main driver table and the start of the reserve
                            driver table
        :param tol: tolerance for bbox. of text. Default is 2 pixels. See #33
        """
        cells = []
        for i in range(len(hlines) - 1):
            row = []
            superscripts = []
            for j in range(len(vlines) - 1):

                # Check if there is an unusually big gap between two consecutive horizontal lines.
                # If so, then we are now at the gap between the main table and the reserve driver
                # table, so skip the current row (, which is the gap)
                if hlines[i + 1] - hlines[i] > line_height * 1.5:
                    break

                # Get text(s) in the cell
                l, t, r, b = vlines[j], hlines[i], vlines[j + 1], hlines[i + 1]
                cell = page.get_text('dict', clip=(l, t, r, b))
                spans = []
                for block in cell['blocks']:
                    for line in block['lines']:
                        for span in line['spans']:
                            if span['text'].strip():
                                bbox = span['bbox']
                                # Need to check if the found text is indeed in the cell's bbox.
                                # PyMuPDF is notoriously bad for not respecting `clip` parameter.
                                # We give `tol` pixels tolerance. See #33
                                if bbox[0] >= l - tol and bbox[2] <= r + tol \
                                        and bbox[1] >= t - tol and bbox[3] <= b + tol:
                                    spans.append(span)

                # Check if any superscript
                # See https://pymupdf.readthedocs.io/en/latest/recipes-text.html#how-to-analyze-font-characteristics  # noqa: E501
                # for font flags
                superscript = None
                if len(spans) == 1:    # Only one text, which is the usual text, and no superscript
                    row.append(spans[0]['text'].strip())
                elif len(spans) == 2:  # Two texts. Should be one usual text and one superscript  # noqa: E501, PLR2004
                    n_superscripts = 0
                    n_regular_text = 0
                    for span in spans:
                        if span['flags'] == 0:
                            regular_text = span['text'].strip()
                            n_regular_text += 1
                        elif span['flags'] == 1:
                            superscript = span['text'].strip()
                            n_superscripts += 1
                        else:
                            raise ValueError(
                                f'Unable to infer whether the text is a regular text or a '
                                f'superscript in cell in row {i}, col. {j} on p.{page.number} in '
                                f'{self.file}: {cell}'
                            )
                    # If we found two regular texts above, then have to decide which is the
                    # superscript using font size (#48). In principle superscript font size should
                    # be sufficiently smaller than the regular text. We use 20% diff. as a cutoff
                    if n_superscripts == 2 or n_regular_text == 2:  # noqa: PLR2004
                        temp = (spans[0]['size'] + spans[1]['size']) / 2
                        if (spans[0]['size'] - spans[1]['size']) / temp > 0.2:  # noqa: PLR2004
                            superscript = spans[1]['text'].strip()
                            regular_text = spans[0]['text'].strip()
                        elif (spans[1]['size'] - spans[0]['size']) / temp > 0.2:  # noqa: PLR2004
                            superscript = spans[0]['text'].strip()
                            regular_text = spans[1]['text'].strip()
                        else:
                            raise ValueError(f'Cannot determine which text is superscript in '
                                             f'row {i}, col {j} on p.{page.number} in '
                                             f'{self.file}: {cell}')
                    row.append(regular_text)
                    superscripts.append(superscript)
                else:
                    raise ValueError(f'Found more than two text blocks in the cell in row {i}, '
                                     f'col. {j} on p.{page.number} in {self.file}. Expected only '
                                     f'one or two texts. Found: {cell}')

            # Only the zero-th cell in each row (the car No. col.) can have a superscript, so after
            # processing all cells in the row, should get at most one single superscript per row
            if len(superscripts) > 1:
                raise ValueError(f'Found multiple superscripts in row {i} on p.{page.number} in '
                                 f'{self.file}. Expected one or no superscript per row. Found: '
                                 f'{superscripts}')
            if row:  # Empty iff. we are at the gap between the main and reserve driver table
                row.append(superscripts[0] if superscripts else None)  # Add superscript to the row
                cells.append(row)

        # Convert to df.
        df = pd.DataFrame(cells)
        if df.shape[1] == 5:    # noqa: PLR2004
            df.columns = ['car_no', 'driver', 'nat', 'team', 'constructor']
        elif df.shape[1] == 6:  # noqa: PLR2004
            df.columns = ['car_no', 'driver', 'nat', 'team', 'constructor', 'reserve']
        else:
            raise ValueError(f'Expected either 5 or 6 cols. in {self.file}. Found: '
                             f'{df.columns.tolist()}')
        df.car_no = df.car_no.astype(int)
        assert df.car_no.is_unique, f'Car No. is not unique in {self.file}: {df.car_no.tolist()}'

        # Clean up the reserve driver relationship
        if 'reserve' not in df.columns:
            df['reserve'] = False
            return df
        df['reserve_for'] = None
        for i in df.reserve.dropna().unique():  # For each superscript
            temp = df[df.reserve == i]          # Find the driver(s) with this superscript
            # Should have two drivers: one main and one reserve for the main
            if len(temp) == 2:  # noqa: PLR2004
                assert temp.car_no.nunique() == 2, (  # noqa: PLR2004
                    f'Expected two different drivers for superscript {i} in {self.file}. Found '
                    f'{temp.car_no.nunique()}'
                )
                df.loc[df[df.reserve == i].index[1], 'reserve_for'] = temp.car_no.iloc[0]
            # Handle the case where there is only one single driver with this superscript. This
            # means a driver is incorrectly indicated as having a reserve driver, e.g. copy-paste
            # error in the raw PDF in 2024 Chinese (#23)
            # TODO: this may create problems. E.g., the parser misses a superscript and then misses
            #       a reserve driver
            elif len(temp) == 1:
                df.loc[df.reserve == i, 'reserve'] = None
                warnings.warn(
                    f'Driver {temp.driver.iloc[0]} is indicated as being or having a reserve '
                    f'driver but no associated driver was found in {self.file}'
                )
            else:
                raise ValueError(
                    f'Expected exactly two drivers with superscript {i} in {self.file}. Found '
                    f'{temp.driver.tolist()}'
                )
        df.reserve = df['reserve_for'].notna()
        return df

    def _parse(self) -> pd.DataFrame:
        """
        :return: Df. with cols. of ["car_no", "driver", "nat", "team", "constructor"]
        """
        # Go to the page with "No.", "Driver", "Nat", "Team", and "Constructor"
        doc = pymupdf.open(self.file)
        found = False
        for page in doc:
            text = page.get_text('text')
            if 'No.' in text and 'Driver' in text and 'Nat' in text and 'Team' in text and \
                    'Constructor' in text:
                found = True
                break
        if not found:
            raise ValueError(f'Could not find any page containing entry list table in {self.file}')

        # The top y-coord. of the table is below "Driver"
        """
        1. locate the positions of "Driver"'s. One page may have multiple "Driver"'s, e.g. 2024
           Mexican. We only pick the topmost one
        2. make sure the found "Driver" is indeed the table header. That is, in the same height,
           we should find "No.", "Nat", "Team", and "Constructor" as well
        """
        driver = page.search_for('Driver')
        driver.sort(key=lambda x: x.y0)
        driver = driver[0]
        for col in ['No.', 'Nat', 'Team', 'Constructor']:
            temp = page.search_for(col, clip=(0, driver.y0, page.bound()[2], driver.y1))
            assert len(temp) == 1, f'Cannot locate "Driver" in {self.file}'

        # Table headers
        headers = {}
        for col in ['No.', 'Driver', 'Nat', 'Team', 'Constructor']:
            temp = page.search_for(col, clip=(0, driver.y0, page.bound()[2], driver.y1))
            assert len(temp) == 1, f'Expected one "{col}", got {len(temp)} in {self.file}'
            headers[col.lower().strip('.')] = temp[0]

        # The leftmost x-coord. of the table is the leftof "No."
        l = headers['no'].x0

        # Right is simply the page's right boundary
        r = page.bound()[2]

        # Bottom of the table
        """
        It's slightly more difficult to determine the bottom of the table, as there is no line
        delineating the bottom of the table. Below the table, we have stewards' names, so we can't
        use the bottom of the page as the bottom of the table either. So instead, we search for
        digits below "No.". The last car No.'s position is the the bottom of the table.

        When we say "the table", there can actually be two tables: the usual table for drivers, and
        the reserve driver table. Regardless of the existence of the reserve driver table, the
        above method always identifies the bottom correctly. `self._parse_table_by_grid()` will
        handle the reserve driver table properly by looking at the superscripts.
        """
        car_nos = page.get_text(
            'words',
            clip=(headers['no'].x0, headers['no'].y1, headers['no'].x1, page.bound()[3])
        )
        car_nos = [i for i in car_nos if i[4].isdigit()]
        for i in car_nos:
            assert np.isclose(i[0], l, atol=1), \
                f'Car No. {i[4]} is not vertically aligned with "No." in {self.file}'
            assert i[2] < driver.x0, \
                f'Car No. {i[4]} is not to the left of "Driver" in {self.file}'

        # Lines separating the columns
        aux_vlines = [
            l,
            headers['driver'].x0,
            headers['nat'].x0,
            headers['team'].x0,
            headers['constructor'].x0,
            r
        ]

        # Line gap and height
        """
        Line gap defined as the gap between the bottom of a car No. and the top of the next car No.
        If we have ten drivers, then there are nine line gaps. We take the second largest of these
        gaps as a usual line gap. There is an usually big gap between the main table and the
        reserve driver table, which is the largest gap and we want to skip it, so use the second
        largest.
        """
        line_gap = sorted([abs(car_nos[i + 1][1] - car_nos[i][3])
                           for i in range(len(car_nos) - 1)])[-2]
        """
        The `abs` is not redundant! Some PDFs will have "overlapping" rows. E.g., the first car No.
        spans from y = 10 to y = 20, and the second car No. spans from y = 19 to y = 30. In this
        case, 19 - 20 needs an `abs`. E.g., 2024 Belgian.
        """
        line_height = np.mean([i[3] - i[1] for i in car_nos])
        assert line_gap < line_height / 2, (
            f'Line gap {line_gap} is too big relative to line height {line_height} in {self.file}'
        )

        # Lines separating the rows
        """
        These row separators are usually the midpoints of a car No. and the next car No. However,
        if we are at the last row of the main table, or the first row of the reserve driver table,
        such midpoints are not row separators, but rather the midpoint of bottom of the main table
        and the top of the reserve driver table. So we need to handle these cases separately, using
        `line_gap` above.
        """
        # Zero-th row separator is between "No." and the top of the first car No.
        aux_hlines = [(headers['no'].y1 + car_nos[0][1]) / 2]
        # The rest are midpoints or determined by the line height and gap as specified above
        for i, _ in enumerate(car_nos[:-1]):
            curr_line_gap = car_nos[i + 1][1] - car_nos[i][3]
            # If the current row and the next row are sufficiently close, then they belong to the
            # same table, so use the midpoint
            if curr_line_gap < line_gap * 2:  # Zero-th row is always fine as above
                aux_hlines.append((car_nos[i][3] + car_nos[i + 1][1]) / 2)
            # If they are vertically too far from each other, then the current row is the last row
            # of the main table, so use the bottom of the current row + line gap. Also
            # need to append the top of the next row, which is the first row of the reserve driver
            # table
            else:
                aux_hlines.append(car_nos[i][3] + line_gap)
                aux_hlines.append(car_nos[i + 1][1] - line_gap)
        # The last row's bottom is the bottom of the last row + line gap
        aux_hlines.append(car_nos[-1][3] + line_gap)

        # Get the table
        tol = 2 if l > 40 else 3  # noqa: PLR2004
        df = self._parse_table_by_grid(page, aux_vlines, aux_hlines, line_height, tol)

        def to_json() -> list[dict]:
            drivers = []
            for x in df.itertuples():
                try:
                    drivers.append(RoundEntryImport(
                            object_type="RoundEntry",
                            foreign_keys=RoundEntry(
                                year=self.year,
                                round=self.round_no,
                                team_reference=x.constructor,
                                driver_reference=x.driver
                            ),
                            objects=[
                                RoundEntryObject(
                                    car_number=x.car_no
                                )
                            ]
                        ).model_dump(exclude_unset=True))
                except ValidationError as e:
                    warnings.warn(f'Error when parsing driver {x.driver} in {self.file}: {e}')
            return drivers

        def to_pkl(filename: str | os.PathLike) -> None:
            with open(filename, 'wb') as f:
                pickle.dump(df.to_json(), f)

        df.to_json = to_json
        df.to_pkl = to_pkl
        return df


class PracticeParser(BaseParser):
    def __init__(
            self,
            classification_file: str | os.PathLike,
            lap_times_file: Optional[str | os.PathLike],
            year: int,
            round_no: int,
            session: PracticeSessionT
    ):
        self.classification_file = classification_file
        self.lap_times_file = lap_times_file
        self.session = 'fp1' if session == 'fp' else session  # Sprint weekend FP renamed to FP1
        self.year = year
        self.round_no = round_no
        self._check_session()

    def _check_session(self) -> None:
        # TODO: why I created this method?
        if self.session not in get_args(PracticeSessionT):
            raise ValueError(f'Invalid session: {self.session}. '
                             f'Valid sessions are: {get_args(PracticeSessionT)}')
        return

    @cached_property
    def is_pdf_complete(self) -> bool:
        return self.lap_times_file is not None

    @cached_property
    def classification_df(self) -> pd.DataFrame:
        return self._parse_classification()

    def _parse_classification(self) -> pd.DataFrame:
        """Parse "(First/Second/Third) Practice Final Classification" PDF

        The output dataframe has columns [driver No., laps completed, total time,
        finishing position, finishing status, fastest lap time, fastest lap speed, fastest lap No.]
        """
        # Find the page with "Practice Session Classification", on which the table is located
        doc = pymupdf.open(self.classification_file)
        found = []
        for i in range(len(doc)):
            page = Page(doc[i])
            found = page.search_for('Practice Session Classification')
            if found:
                break
            else:
                found = page.get_image_header()
                if found:
                    found = [found]
                    break
        if not found:
            doc.close()
            raise ValueError(f'"Practice Session Classification" not found on any page in '
                             f'{self.classification_file}')

        # Page width. This is the rightmost x-coord. of the table
        w = page.bound()[2]

        # Position of "Practice Session Classification", which is the topmost y-coord. of the table
        y = found[0].y1

        # Bottommost y-coord. of the table, which is a big white strip below the table
        # Go though the pixel map and find a wide horizontal white strip with 10+ px height
        pixmap = page.get_pixmap(clip=(0, y + 50, w, page.bound()[3]))
        l, t, r, b = pixmap.x, pixmap.y, pixmap.x + pixmap.w, pixmap.y + pixmap.h
        pixmap = np.ndarray([b - t, r - l, 3], dtype=np.uint8, buffer=pixmap.samples)
        is_white_row = np.all(pixmap == 255, axis=(1, 2))  # noqa: PLR2004
        white_strips = []
        strip_start = None
        for i, is_white in enumerate(is_white_row):
            if is_white and strip_start is None:
                strip_start = i
            elif not is_white and strip_start is not None:
                if i - strip_start >= WHITE_STRIP_MIN_HEIGHT:  # At least 10 rows of white pixels
                    white_strips.append(strip_start + t)
                strip_start = None
        if (strip_start is not None
                and len(is_white_row) - strip_start >= WHITE_STRIP_MIN_HEIGHT):
            white_strips.append(strip_start + t)
        if not white_strips:
            raise ValueError(f'Could not find a white strip below the table on p.{page.number} in '
                             f'{self.classification_file}')
        strip_start = white_strips[0]  # The topmost one is the bottom of the table
        b = strip_start

        # Table bounding box
        bbox = pymupdf.Rect(0, y, w, b)

        # Left and right x-coords. of table cols.
        pos = {}
        for col in ['NO', 'DRIVER', 'NAT', 'ENTRANT', 'TIME', 'LAPS', 'GAP', 'INT', 'KM/H',
                    'TIME OF DAY']:
            pos[col] = {
                'left': page.search_for(col, clip=bbox)[0].x0,
                'right': page.search_for(col, clip=bbox)[0].x1
            }
            # TODO: will find "NORRIS" when searching for "NO"?

        # Vertical lines separating the columns
        vlines = [
            0,
            pos['NO']['left'] - 1,
            (pos['NO']['right'] + pos['DRIVER']['left']) / 2,
            pos['NAT']['left'] - 1,
            (pos['NAT']['right'] + pos['ENTRANT']['left']) / 2,
            1.5 * pos['TIME']['left'] - 0.5 * pos['TIME']['right'],  # Left of "TIME" minus the
            pos['LAPS']['left'],  # half-width of "TIME"
            pos['LAPS']['right'],
            (pos['GAP']['right'] + pos['INT']['left']) / 2,
            (pos['INT']['right'] + pos['KM/H']['left']) / 2,
            pos['TIME OF DAY']['left'],
            pos['TIME OF DAY']['right']
        ]

        # Horizontal lines separating the rows
        car_nos = page.get_text('blocks', clip=(pos['NO']['left'], y, pos['NO']['right'], b))
        hlines = [y]
        for i in range(len(car_nos) - 1):
            hlines.append((car_nos[i][3] + car_nos[i + 1][1]) / 2)
        hlines.append(b)

        # Parse the table using the grid above
        df = self._parse_table_by_grid(
            file=self.classification_file,
            page=page,
            vlines=vlines,
            hlines=hlines,
            header_included=True
        )
        assert df.shape[1] == 11, \
            f'Expected 11 cols on p.{page.number} in {self.classification_file}. Got ' \
            f'{df.columns.tolist()}'
        df.columns.to_numpy()[0] = 'position'  # zero-th col. has no name in PDF, so name it

        # Set col. names
        del df['NAT']
        df = df.rename(columns={
            'position': 'finishing_position',
            'NO': 'car_no',
            'DRIVER': 'driver',
            'ENTRANT': 'team',
            'TIME': 'fastest_lap_time',
            'LAPS': 'laps_completed',
            'GAP': 'gap',
            'INT': 'int',
            'KM/H': 'avg_speed',
            'TIME OF DAY': 'fastest_lap_calender_time'
        })
        df.finishing_position = df.finishing_position.astype(int)
        df.car_no = df.car_no.astype(int)
        df.laps_completed = df.laps_completed.astype(int)
        df.fastest_lap_time = df.fastest_lap_time.apply(duration_to_millisecond)

        """
        We don't really know the finishing status of the driver from the table. E.g., in 2024
        Australian FP1, Albon crashed, but before that, he already set several valid laps, so his
        name is in the PDF, without any mark about the crash. So we set the finishing status to be
        missing for everyone, because we can't infer that from the PDF.

        And all drivers in the table will be classified, because as long as they make a lap that
        counts, they are classified and in the PDF.
        """

        def to_json() -> list[dict]:
            return df.apply(
                lambda x: SessionEntryImport(
                    object_type="SessionEntry",
                    foreign_keys=SessionEntryForeignKeys(
                        year=self.year,
                        round=self.round_no,
                        session=self.session.upper(),
                        car_number=x.car_no
                    ),
                    objects=[
                        SessionEntryObject(
                            position=x.finishing_position,
                            is_classified=True,
                            status=None,
                            laps_completed=x.laps_completed,
                            fastest_lap_rank=x.finishing_position  # It's FP so finishing position
                        )  # is the fastest lap ranking
                    ]
                ).model_dump(exclude_none=True, exclude_unset=True),
                axis=1
            ).tolist()

        df.to_json = to_json
        return df


class RaceParser(BaseParser):
    def __init__(
            self,
            classification_file: str | os.PathLike,
            lap_analysis_file: Optional[str | os.PathLike],
            history_chart_file: Optional[str | os.PathLike],
            lap_chart_file: Optional[str | os.PathLike],
            year: int,
            round_no: int,
            session: RaceSessionT
    ):
        self.classification_file = classification_file
        self.lap_analysis_file = lap_analysis_file
        self.history_chart_file = history_chart_file
        self.lap_chart_file = lap_chart_file
        self.session = session
        self.year = year
        self.round_no = round_no
        self._check_session()
        # self._cross_validate()

    @cached_property
    def is_pdf_complete(self) -> bool:
        """Check if we have all lap times PDFs. If not, won't be able to get lap times df"""
        if (self.lap_analysis_file is None or self.history_chart_file is None
                or self.lap_chart_file is None):
            return False
        return True

    @cached_property
    def classification_df(self) -> pd.DataFrame:
        return self._parse_classification()

    @cached_property
    def starting_grid(self) -> pd.DataFrame:
        """
        A bit confusing here. We get the starting grid from lap chart PDF. And we need the same PDF
        for lap times. So need to parse lap chart PDF twice, which is slow. To save time, we only
        parse it once in `self._parse_lap_times()`, and in this method we save the starting grid
        to the attribute `self.starting_grid`. There is something wrong/redundant here. Not fixed

        TODO: refactor
        """
        if self.is_pdf_complete is False:
            raise FileNotFoundError("Lap chart, history chart, or lap time PDFs is missing. Can't "
                                    "parse starting grid or lap times")
        _ = self.lap_times_df
        return self.starting_grid

    @cached_property
    def lap_times_df(self) -> pd.DataFrame:
        if self.is_pdf_complete is False:
            raise FileNotFoundError("Lap chart, history chart, or lap time PDFs is missing. Can't "
                                    "parse starting grid or lap times")
        self.starting_grid = None
        return self._parse_lap_times()

    def _check_session(self) -> None:
        """Check that the input session is valid. Raise an error otherwise"""
        if self.session not in get_args(RaceSessionT):
            raise ValueError(f'Invalid session: {self.session}. '
                             f'Valid sessions are: {get_args(RaceSessionT)}')
        return

    def _parse_classification(self) -> pd.DataFrame:
        """Parse "Race/Sprint Race Final Classification" PDF

        The output dataframe has columns [driver No., laps completed, total time,
        finishing position, finishing status, fastest lap time, fastest lap speed, fastest lap No.]
        """
        # Find the page with "Final Classification", on which the table is located
        doc = pymupdf.open(self.classification_file)
        found = []
        for i in range(len(doc)):
            page = Page(doc[i])
            found = page.search_for('Final Classification')
            if found:
                break
            found = page.search_for('Provisional Classification')
            if found:
                warnings.warn('Found and using provisional classification, not the final one')
                break
            else:
                found = page.get_image_header()
                if found:
                    found = [found]
                    break
        if not found:
            doc.close()
            raise ValueError(f'"Final Classification" or "Provisional Classification" not found '
                             f'on any page in {self.classification_file}')

        # Page width. This is the rightmost x-coord. of the table
        w = page.bound()[2]

        # Position of "Final Classification". Topmost y-coord. of the table
        y = found[0].y1

        # Bottommost y-coord. of the table, identified by "NOT CLASSIFIED" or "FASTEST LAP",
        # whichever comes first
        has_not_classified = False
        bottom = page.search_for('NOT CLASSIFIED')
        if bottom:
            has_not_classified = True
        else:
            bottom = page.search_for('FASTEST LAP')
        if not bottom:
            raise ValueError(f'Could not find "NOT CLASSIFIED" or "FASTEST LAP" in '
                             f'{self.classification_file}')
        b = bottom[0].y0

        # Table bounding box
        bbox = pymupdf.Rect(0, y, w, b)

        # Left and right x-coords. of table cols.
        pos = {}
        for col in ['NO', 'DRIVER', 'NAT', 'ENTRANT', 'LAPS', 'TIME', 'GAP', 'INT', 'KM/H',
                    'FASTEST', 'ON', 'PTS']:
            pos[col] = {
                'left': page.search_for(col, clip=bbox)[0].x0,
                'right': page.search_for(col, clip=bbox)[0].x1
            }

        # Vertical lines separating the columns
        vlines = [
            0,
            pos['NO']['left'],
            (pos['NO']['right'] + pos['DRIVER']['left']) / 2,
            pos['NAT']['left'] - 1,
            (pos['NAT']['right'] + pos['ENTRANT']['left']) / 2,
            pos['LAPS']['left'],
            pos['LAPS']['right'],
            (pos['TIME']['right'] + pos['GAP']['left']) / 2,
            (pos['GAP']['right'] + pos['INT']['left']) / 2,
            (pos['INT']['right'] + pos['KM/H']['left']) / 2,
            pos['FASTEST']['left'],
            pos['FASTEST']['right'],
            pos['PTS']['left'],
            pos['PTS']['right']
        ]

        # Horizontal lines separating the rows
        car_nos = page.get_text('blocks', clip=(pos['NO']['left'], y, pos['NO']['right'], b))
        hlines = [y]
        for i in range(len(car_nos) - 1):
            hlines.append((car_nos[i][3] + car_nos[i + 1][1]) / 2)
        hlines.append(b)

        # Parse the table using the grid above
<<<<<<< HEAD
        df = self._parse_table_by_grid(page, vlines, hlines)
=======
        df = self._parse_table_by_grid(
            file=self.classification_file,
            page=page,
            vlines=vlines,
            hlines=hlines,
            header_included=True
        )
        assert df.shape[1] == 13, \
            f'Expected 13 cols, got {df.shape[1]} in {self.classification_file}'  # noqa: PLR2004
        df.columns.to_numpy()[0] = 'position'  # zero-th col. has no name in PDF, so name it
>>>>>>> 879da70d

        # Do the same for the "NOT CLASSIFIED" table. See `QualifyingParser._parse_classification`
        if has_not_classified:
            t = page.search_for('NOT CLASSIFIED')[0].y1
            line_height = max([i[3] - i[1] for i in car_nos])
            car_nos = []
            while car_no := page.get_text('blocks',
                                          clip=(vlines[1], t, vlines[2], t + line_height)):
                assert len(car_no) == 1, f'Error in detecting rows in the "NOT CLASSIFIED" ' \
                                         f'table in {self.classification_file}'
                if not re.match(r'\d+', car_no[0][4].strip()):  # See `QualifyingParser`
                    break
                car_no = car_no[0]
                car_nos.append([car_no[1], car_no[3]])
                t = car_no[3]
            hlines = [car_nos[0][0] - 1]
            for i in range(len(car_nos) - 1):
                hlines.append((car_nos[i][1] + car_nos[i + 1][0]) / 2)
            hlines.append(car_nos[-1][1] + 1)
            not_classified = self._parse_table_by_grid(
                file=self.classification_file,
                page=page,
                vlines=vlines,
                hlines=hlines,
                header_included=False
            )
            not_classified = not_classified.sort_index().reset_index(drop=True)
            assert not_classified.shape[1] == 13, \
                (f'Expected 13 columns for "NOT CLASSIFIED" table , got '  # noqa: PLR2004
                 f'{not_classified.shape[1]} in {self.classification_file}')
            not_classified.columns = df.columns

        else:
            # no unclassified drivers
            not_classified = pd.DataFrame(columns=df.columns)

        df['is_classified'] = True # Set all drivers from the main table as classified

        not_classified['finishing_status'] = 11  # TODO: should clean up the code later
        not_classified['is_classified'] = False

        df = pd.concat([df, not_classified], ignore_index=True)

        # Set col. names
        del df['NAT']
        df = df.rename(columns={
            'position': 'finishing_position',
            'NO':       'car_no',
            'DRIVER':   'driver',
            'ENTRANT':  'team',
            'LAPS':     'laps_completed',
            'TIME':     'time',            # How long it took the driver to finish the race
            'GAP':      'gap',
            'INT':      'int',
            'KM/H':     'avg_speed',
            'FASTEST':  'fastest_lap_time',
            'ON':       'fastest_lap_no',  # The lap number on which the fastest lap was set
            'PTS':      'points'
        })
        df = df.replace({'': None})  # Empty string --> `None`, so `pd.isnull` works

        # Clean up finishing status, e.g. is lapped? Is DSQ?
        df.loc[df.gap.fillna('').str.contains('LAP', regex=False), 'finishing_status'] = 1
        df.loc[(df.finishing_position == 'DNF') | (df.gap == 'DNF'), 'finishing_status'] = 11
        df.loc[(df.finishing_position == 'DQ') | (df.gap == 'DQ'), 'finishing_status'] = 20
        df.loc[(df.finishing_position == 'DNS') | (df.gap == 'DNS'), 'finishing_status'] = 30
        # TODO: clean up the coding
        # TODO: check how the PDF labels DQ? In the position col. or in the GAP col.? 2023 vs 2024

        # Add finishing position for DNF and DSQ drivers
        """
        For "usual" finishes, it's the finishing position in the PDF. If it's DNF, then put them
        after the usual finishes, and the relative order of DNF's is the same as their order in the
        PDF. Finally, DSQ drivers are in the end. Their relative order is also the same as in the
        PDF.
        """
        df.loc[df.finishing_position != 'DQ', 'temp'] = df.finishing_position
        df.temp = df.temp.astype(float)
        df.loc[df.finishing_position != 'DQ', 'temp'] \
            = df.loc[df.finishing_position != 'DQ', 'temp'].ffill() \
            + df.loc[df.finishing_position != 'DQ', 'temp'].isna().cumsum()
        df = df.sort_values(by='temp')
        df.temp = df.temp.ffill() + df.temp.isna().cumsum()
        df.finishing_position = df.temp.astype(int)
        del df['temp']

        df.car_no = df.car_no.astype(int)
        df.laps_completed = df.laps_completed.fillna(0).astype(int)
        df.time = df.time.apply(duration_to_millisecond)
        # TODO: gap to the leader is to be cleaned later, so we can use it for cross validation
        # TODO: is the `.fillna(0)` safe? See 2024 Brazil race Hulkenberg

        # Rank fastest laps
        """
        TODO: these need some serious cleaning.

        1. handling missing values, e.g. crash on/before finishing lap 1, so there is no fastest
           lap time to begin with
        2. proper ranking: currently we rank by lap time. If same, then rank by lap No. What if
           multiple drivers all set a same fastest lap time on the same lap? Need to combine the
           precise lap finishing calendar time (from other PDFs) with the lap time to rank them
           properly
        """
        # df.fastest_lap_time = pd.to_timedelta(df.fastest_lap_time)
        df.fastest_lap_no = df.fastest_lap_no.astype(float)
        df['fastest_lap_rank'] = df \
            .sort_values(by=['fastest_lap_time', 'fastest_lap_no'], ascending=[True, True]) \
            .groupby('car_no', sort=False) \
            .ngroup() + 1

        # Fill in some default values
        df = df.fillna({'points': 0, 'finishing_status': 0})
        df.finishing_status = df.finishing_status.astype(int)

        # Merge in starting grid from lap chart PDF
        if self.is_pdf_complete:
            df = df.merge(self.starting_grid, on='car_no', how='left')
        else:
            df['starting_grid'] = None

        def to_json() -> list[dict]:
            return df.apply(
                lambda x: SessionEntryImport(
                    object_type="SessionEntry",
                    foreign_keys=SessionEntryForeignKeys(
                        year=self.year,
                        round=self.round_no,
                        session=self.session,
                        car_number=x.car_no
                    ),
                    objects=[
                        SessionEntryObject(
                            position=x.finishing_position,
                            is_classified=x.is_classified,
                            status=x.finishing_status,
                            points=x.points,
                            time=x.time,
                            laps_completed=x.laps_completed,
                            fastest_lap_rank=x.fastest_lap_rank if x.fastest_lap_time else None,
                            grid=x.starting_grid
                            # TODO: replace the rank with missing or -1 in self.classification_df
                        )
                    ]
                ).model_dump(exclude_none=True, exclude_unset=True),
                axis=1
            ).tolist()

        df.to_json = to_json
        return df

    def _parse_history_chart(self) -> pd.DataFrame:
        doc = pymupdf.open(self.history_chart_file)
        df = []
        for page in doc:
            # Each page can have multiple tables, all of which begins from the same top y-position.
            # Their table headers are vertically bounded between "History Chart" and "TIME". Find
            # all the headers
            t = page.search_for('History Chart')[0].y1
            b = page.search_for('TIME')[0].y1
            w = page.bound()[2]
            headers = page.search_for('Lap', clip=(0, t, w, b))

            # Iterate over each table header and get the table content
            h = page.bound()[3]
            for i, header in enumerate(headers):
                # Get lap No. from the table header
                """
                The left boundary of the table is the leftmost of the "Lap xxx" text, and the right
                boundary is the leftmost of the next "Lap x" text. If it's the last lap, i.e. no
                next table, then the right boundary can be determined by left boundary plus table
                width, which is roughly one-fifth of the page width. We add 5% extra buffer to the
                right boundary

                TODO: a better way to determine table width is by using the vector graphics: under
                the table header, we have a black horizontal line, whose length is the table width
                """
                left_boundary = header.x0
                top_boundary = header.y1
                if i + 1 < len(headers):
                    right_boundary = headers[i + 1].x0
                else:
                    right_boundary = (left_boundary + w / 5) * 1.05
                header_text = page.get_text(
                    'text',
                    clip=(left_boundary, header.y0, right_boundary, header.y1)
                )
                lap_no = re.search(r'LAP (\d+)', header_text)
                assert lap_no, (f'Cannot find lap No. in header of table {i} on p.{page.number} '
                                f'in {self.history_chart_file}')
                lap_no = int(lap_no.group(1))

                # Get the table content below header
                temp = page.find_tables(clip=(left_boundary, top_boundary, right_boundary, h),
                                        strategy='lines',
                                        add_lines=[((left_boundary, 0), (left_boundary, h))])
                assert len(temp.tables) == 1, \
                    f'Expected one table per lap, got {len(temp.tables)} on p.{page.number} in ' \
                    f'{self.history_chart_file}'
                temp = temp[0].to_pandas()

                # Check if table content is mistakenly treated as table header
                """
                This is super inconsistent across PyMuPDF versions. In 1.25.1, it detects cols./
                table headers correctly. However, in 1.26.0, table header is lost (even if we
                manually add `horizontal_lines`), and the zero-th row is treated as the cols.
                That's why we manually parse the header and lap No. above, and here everything in
                the table (table content AND cols./headers) should be content, and there is should
                be header. If any, then we move the header into the table content.
                """
                assert temp.shape[1] == 3, (  # noqa: PLR2004
                    f'Expected 3 columns in the table of lap {lap_no} on p.{page.number} in '
                    f'{self.history_chart_file}. Found {temp.shape[1]} columns instead: '
                    f'{temp.columns}'
                )
                if any([i.isdigit() for i in temp.columns[2]]):
                    temp.loc[-1] = temp.columns  # Add the header as the first row
                    temp.iloc[-1, 1] = ''        # "GAP" col. is always empty for the race leader
                    temp.index += 1
                    temp = temp.sort_index()
                temp.columns = ['car_no', 'gap', 'time']
                temp['lap'] = lap_no
                temp = temp[temp.car_no != '']  # Sometimes will get one additional empty row

                # The row order/index is meaningful: it's the order/positions of the cars
                # Need extra care for lapped cars; see harningle/fia-doc#19
                # TODO: is this true for all cases? E.g. retirements?
                temp = temp.reset_index(drop=False, names=['position'])
                temp['position'] += 1  # 1-indexed
                df.append(temp)

        df = pd.concat(df, ignore_index=True)
        df.car_no = df.car_no.astype(int)

        # Extra cleaning for lapped cars
        """
        There is one tricky place: when a car is lapped (GAP col. is "1 LAP" or more), the actual
        lap number for the lapped car should be the lap number in PDF minus the #. of laps being
        lapped. That is, when the leader starts lap 10 (the table header is lap 10), the lapped car
        starts his lap 9 if GAP is "1 LAP".

        The lapping itself is easy to fix, but when a lapped car is in pit stop, the PDF shows
        "PIT" in the GAP col., so we cannot distinguish between a normal car in pit versus a lapped
        car in pit, and as a result we cannot fix the lap number for the lapped car. After applying
        the above fix, we will get duplicated lap numbers for a lapped car if it pits after being
        lapped. We shift the lap number for the lapped car by 1 to get the correct lap number. See
        the below example: we have lap number 30, 31, 33, 33 and it should be 30, 31, 32, 33. We
        shift the first "33" to "32" to fix it.

        in PDF              before fix      after fix "1 LAP"   after fix "PIT"

        LAP 31              lap time        lap time            lap time
        1 LAP   1:39.757    31  1:39.757    30  1:39.757        30  1:39.757
                                            ↑↑

        LAP 32
        1 LAP   1:39.748    32  1:39.748    31  1:39.748        31  1:39.748
                                            ↑↑

        LAP 33
        PIT     1:44.296    33  1:44.296    33  1:44.296        32  1:44.296
                                                                ↑↑

        LAP 34
        PIT     2:18.694    34  2:18.694    33  2:18.694        33  2:18.694
                                            ↑↑

        TODO: is this really mathematically correct? Can a lapped car pits and then gets unlapped?
        """
        df.lap = df.lap - df.gap.apply(
            lambda x: int(re.findall(r'\d+', x)[0]) if 'LAP' in x else 0
        )
        df = df.reset_index(drop=False).sort_values(by=['car_no', 'lap', 'index'])
        df.loc[(df.car_no == df.car_no.shift(-1)) & (df.lap == df.lap.shift(-1)), 'lap'] -= 1
        df.loc[(df.car_no == df.car_no.shift(1)) & (df.lap == df.lap.shift(1) + 2), 'lap'] -= 1
        del df['index']

        # TODO: Perez "retired and rejoined" in 2023 Japanese... Maybe just mechanically assign lap
        #       No. as 1, 2, 3, ... for each driver?
        return df

    def _parse_lap_chart(self) -> pd.DataFrame:
        doc = pymupdf.open(self.lap_chart_file)
        df = []
        for page in doc:
            t = page.search_for('Lap Chart')[0].y1  # The table is below "Race Lap Chart"
            b = page.search_for('page')
            if b:  # The table is above "page x of y"
                b = b[0].y0
            else:  # Or the bottom of the page (the © logo)
                b = page.search_for('©')
                if b:
                    b = b[0].y0
                else:
                    raise ValueError(f'Cannot find © on p. {page.number} in {self.lap_chart_file}')

            # Left boundary is the leftmost "LAP x"
            l = page.search_for('LAP', clip=(0, t, page.bound()[2], b))[0].x0

            # Top row's leftmost cell is "POS"
            pos = page.search_for('POS', clip=(l, t, page.bound()[2], b))[0]
            assert pos.x0 >= l, \
                f'Expected "POS" to be (slightly) to the right of "LAP x" on page {page.number} ' \
                f"in {self.lap_chart_file}. But it's found to the left"
            assert pos.y0 > t, \
                f'Expected "POS" below "Race Lap Chart" on page {page.number} in ' \
                f'{self.lap_chart_file}. But it\'s found above'

            # To the right of "POS", we have positions 1, 2, ...
            positions = page.get_text('dict', clip=(pos.x1, pos.y0, page.bound()[2], pos.y1))
            assert len(positions['blocks']) == 1, f'Error in parsing positions in top row on ' \
                                        f'page {page.number} in {self.lap_chart_file}'
            positions = positions['blocks'][0]['lines']
            assert positions, \
                f'Expected some positions to the right of "POS" on page {page.number} in ' \
                f'{self.lap_chart_file}. Found none'

            # Each position is a col., so we take the midpoints between two positions as the col.
            # separators
            col_seps = [l - 5, (pos.x1 + positions[0]['bbox'][0]) / 2]
            for i in range(len(positions) - 1):
                col_seps.append((positions[i]['bbox'][2] + positions[i + 1]['bbox'][0]) / 2)
            col_seps.append(page.bound()[2])

            # Below "POS" we have rows GRID, LAP 1, LAP 2, ...
            laps = page.get_text('dict', clip=(l - 5, pos.y1, col_seps[1], b))
            assert len(laps['blocks']) == 1, f'Error in parsing laps in leftmost col. on ' \
                                             f'p.{page.number} in {self.lap_chart_file}'
            laps = laps['blocks'][0]['lines']
            assert laps, \
                f'Expected some laps below "POS" on page {page.number} in ' \
                f'{self.lap_chart_file}. Found none'

            # Each lap is a row, so we take the midpoints between two laps as the row separators
            row_seps = [pos.y0 - 1, (pos.y1 + laps[0]['bbox'][1]) / 2]
            for i in range(len(laps) - 1):
                row_seps.append((laps[i]['bbox'][3] + laps[i + 1]['bbox'][1]) / 2)
            row_seps.append(b)

            # Parse the table
            page = Page(page)  # noqa: PLW2901
            tab, superscript, cross_out = page.parse_table_by_grid(
                vlines=[(col_seps[i], col_seps[i + 1]) for i in range(len(col_seps) - 1)],
                hlines=[(row_seps[i], row_seps[i + 1]) for i in range(len(row_seps) - 1)]
            )
            assert (len(superscript) == 0) and len(cross_out) == 0, \
                f'Some superscript(s) or crossed out text(s) found in table on page ' \
                f'{page.number} in {self.lap_chart_file}. Expect none'
            assert (len(superscript) == 0) and len(cross_out) == 0, \
                f'Some superscript(s) or crossed out text(s) found in table on page ' \
                f'{page.number} in {self.lap_chart_file}. Expect none'

            # Reshape to long format, where a row is (lap, driver, position)
            tab.columns = tab.iloc[0]
            tab = tab[1:]
            tab.index.name = None
            if (tab.POS == 'GRID').any():
                self.starting_grid = tab[tab.POS == 'GRID'] \
                    .drop(columns='POS') \
                    .T \
                    .reset_index() \
                    .rename(columns={0: 'starting_grid', 1: 'car_no'})
                self.starting_grid.car_no = self.starting_grid.car_no.astype(int)
                self.starting_grid.starting_grid = self.starting_grid.starting_grid.astype(int)
            tab = tab[tab.POS != 'GRID']
            tab.POS = tab.POS.str.removeprefix('LAP ').astype(int)
            tab = tab.set_index('POS').stack().reset_index(name='car_no')
            tab = tab.rename(columns={'POS': 'lap', 0: 'position'})
            tab = tab[tab.car_no != '']
            tab.position = tab.position.astype(int)
            tab.car_no = tab.car_no.astype(int)
            df.append(tab)
        return pd.concat(df, ignore_index=True)

    def _parse_lap_analysis(self) -> pd.DataFrame:
        doc = pymupdf.open(self.lap_analysis_file)
        b, r = doc[0].bound()[3], doc[0].bound()[2]
        df = []
        for page in doc:
            # Get the position of "LAP" and "TIME" on the page. Can have multiple of them. The
            # tables are below these texts
            h = page.search_for('Lap Analysis')[0].y1
            laps = page.search_for('LAP ', clip=(0, h, r, b))
            """
            "LAP" can have false positive match, if a driver's name contains "LAP", e.g. Colapinto.
            So we add a whitespace after "LAP" to avoid this. For the same reason, we also add a
            whitespace after "TIME" below.
            """
            # TODO: check
            times = page.search_for('TIME ', clip=(0, h, r, b))
            assert len(laps) == len(times), \
                f'#. of "LAP" and #. of "TIME" do not match on p.{page.number} in ' \
                f'{self.lap_analysis_file}'

            # If it's race, then only three drivers (or less) on one page. And all of them should
            # start from the same y-coord. and have the same y-coord. for "LAP" and "TIME"
            # noqa: PLR2004
            if self.session == 'race':
                assert len(laps) <= 6, (  # noqa: PLR2004
                    f'Expected at most 6 "LAP" on p.{page.number} in {self.lap_analysis_file}. '
                    f'Found {len(laps)}'
                )
                for i in range(len(laps) - 1):
                    assert np.isclose(laps[i].y1, laps[i + 1].y1, atol=1) and \
                              np.isclose(times[i].y1, times[i + 1].y1, atol=1), \
                        f'y-coord. of "LAP" and "TIME" do not match on p.{page.number} in ' \
                        f'{self.lap_analysis_file}: {laps[i].y1} vs {laps[i + 1].y1} vs ' \
                        f'{times[i].y1} vs {times[i + 1].y1}'
            # If it's sprint, then can have many more drivers in total. However, in one row, it's
            # still three drivers side by side, and the last row may have less, and in each row,
            # "LAP" and "TIME" should have the same y-coord.
            else:
                laps.sort(key=lambda x: x.y0)
                times.sort(key=lambda x: x.y0)
                for i in range(0, len(laps) - 1, 6):
                    for j in range(6):
                        if i + j == len(laps):
                            break
                        assert np.isclose(laps[i + j].y0, laps[i].y0, atol=1) and \
                                np.isclose(times[i + j].y0, times[i].y0, atol=1), \
                            f'y-coord. of "LAP" and "TIME" do not match in row {i} on ' \
                            f'p.{page.number} in {self.lap_analysis_file}: {laps[i + j].y0} vs ' \
                            f'{laps[i].y0} vs {times[i + j].y0} vs {times[i].y0}'

            # Horizontally, three drivers share the full width of the page, side by side. If it's
            # race, then three drivers (or less) on one page
            # See QualifyingParser._parse_lap_times() for detailed explanation
            if self.session == 'race':
                w = r / 3
                for i in range(3):
                    # Driver's name is below "Race Lap Analysis" and above the table
                    l = i * w
                    r = (i + 1) * w
                    t = min([i.y0 for i in laps] + [i.y0 for i in times])
                    driver = page.get_text('text', clip=(l, h, r, t)).strip()
                    if not driver:
                        continue
                        # TODO: may want a test here. Every row above should have exactly 3 drivers
                    car_no, driver = driver.split('\n', 1)

                    # Each driver has two tables side by side. We parse the tables by manually
                    # specifying row and col. positions (harningle/fia-doc#17)
                    # TODO: need to check if always have two tables. A good edge case is Spa 2021
                    #       or Leclerc DNS in 2023 Brazil

                    # Find the horizontal lines under which the tables are located
                    page = Page(page)  # noqa: PLW2901
                    t = max([i.y1 for i in laps] + [i.y1 for i in times])
                    lines = [i for i in page.get_drawings_in_bbox((l, t, r, t + 10))
                             if np.isclose(i['rect'].y0, i['rect'].y1, atol=1)]
                    assert len(lines) >= 1, f'Expected at least one horizontal line for ' \
                                            f'table(s) in col. {i} in page {page.number} in ' \
                                            f'{self.history_chart_file}. Found none'
                    assert np.allclose([i['rect'].y0 for i in lines],
                                       lines[0]['rect'].y0,
                                       atol=1), \
                        f'Horizontal lines for table(s) in col. {i} in page {page.number} in ' \
                        f'{self.history_chart_file} are not at the same y-position'

                    # Concat lines.
                    lines.sort(key=lambda x: x['rect'].x0)
                    rect = lines[0]['rect']
                    top_lines = [(rect.x0, rect.y0, rect.x1, rect.y1)]
                    for line in lines[1:]:
                        rect = line['rect']
                        prev_line = top_lines[-1]
                        # If one line ends where the other starts, they are the same line
                        if np.isclose(rect.x0, prev_line[2], atol=1):
                            top_lines[-1] = (prev_line[0], prev_line[1], rect.x1, prev_line[3])
                        # If one line starts where the other ends, they are the same line
                        elif np.isclose(rect.x1, prev_line[0], atol=1):
                            top_lines[-1] = (rect.x0, prev_line[1], prev_line[2], prev_line[3])
                        # Otherwise, it's a new line
                        else:
                            top_lines.append((rect.x0, rect.y0, rect.x1, rect.y1))
                    assert len(top_lines) in [1, 2], \
                        f'Expected at most two horizontal lines for table(s) in col. {i} in ' \
                        f'p.{page.number} in {self.history_chart_file}. Found {len(top_lines)}'

                    # Find the column separators
                    col_seps = []
                    for line in top_lines:
                        no = page.search_for('LAP', clip=(line[0], line[1] - 15, line[2], line[3]))
                        assert len(no) == 1, \
                            f'Expected exactly one "LAP" above the top line at ' \
                            f'({line[0], line[1], line[2], line[3]}) in page {page.number} in ' \
                            f'{self.history_chart_file}. Found {len(no)}'
                        col_seps.append([
                            (line[0], no[0].x1),
                            (no[0].x1, (line[0] + line[2]) / 2 - 5),
                            ((line[0] + line[2]) / 2 - 5, line[2])
                        ])

                    # Find the white and grey rectangles under the top lines. Each row is either
                    # coloured/filled in either white or grey, so we can get the row's top and
                    # bottom y-positions from these rectangles
                    rects = [i for i in page.get_drawings_in_bbox((l, t, r, b))
                             if i['rect'].y1 - i['rect'].y0 > LINE_MIN_VGAP]
                    ys = [j for i in rects for j in [i['rect'].y0, i['rect'].y1]]
                    ys.sort()
                    row_seps = [ys[0]]
                    for y in ys[1:]:
                        if y - row_seps[-1] > LINE_MIN_VGAP:
                            row_seps.append(y)
                    row_seps = [(row_seps[i], row_seps[i + 1]) for i in range(len(row_seps) - 1)]

                    # Finally we are good to parse the tables using these separators
                    temp = []
                    for cols in col_seps:
                        tab, superscript, cross_out = page.parse_table_by_grid(
                            vlines=cols, hlines=row_seps
                        )
                        assert (len(superscript) == 0) and (len(cross_out) == 0), (
                            f'Some superscript(s) or crossed out text(s) found in table at '
                            f'({cols[0][0]:.1f}, {row_seps[0][0]:.1f}, {cols[2][1]:.1f}, '
                            f'{row_seps[-1][1]:.1f}) in page {page.number} in '
                            f'{self.history_chart_file}. But we expect none'
                        )
                        assert tab.shape[1] == 3, (  # noqa: PLR2004
                            f'Expected three columns (LAP, pit or not, lap time) in table at '
                            f'({cols[0][0]:.1f}, {row_seps[0][0]:.1f}, {cols[2][1]:.1f}, '
                            f'{row_seps[-1][1]:.1f}) in page {page.number} in '
                            f'{self.history_chart_file}. Found {len(tab)}'
                        )
                        tab.columns = ['lap', 'pit', 'lap_time']

                        # Drop empty row
                        """
                        This is because the two side-by-side tables may not have the same amount of
                        rows. E.g., there are 11 laps, and the left table will have 6 and the right
                        table has 5 rows. The right table will have an empty row at the bottom, so
                        drop it here
                        """
                        tab = tab[tab.lap != '']
                        temp.append(tab)

                    # One driver may have multiple tables. Concatenate them
                    temp = pd.concat(temp, ignore_index=True)
                    if temp.empty:
                        warnings.warn(f'Driver {driver}, car No. {car_no}, has no lap at all on '
                                      f'page {page.number} in {self.lap_analysis_file}. Make sure '
                                      f'this is expected, e.g. DNS')
                    temp['car_no'] = car_no
                    temp['driver'] = driver
                    df.append(temp)
            # If it's sprint, then can have many rows on one page, and each row has three drivers
            # side by side
            else:
                # y-coords. of "LAP" and "TIME". They are the top of each table
                page = Page(page)  # noqa: PLW2901
                ys = [i.y1 for i in laps]
                ys.sort()  # Sort these "LAP"'s from top to bottom
                top_pos = [ys[0]]
                for y in ys[1:]:
                    if y - top_pos[-1] > LINE_MIN_VGAP:
                        top_pos.append(y)

                # Bottom of the table is the next "NO TIME", or the bottom of the page
                ys = [i.y0 for i in laps]
                ys.sort()
                bottom_pos = [ys[0]]
                for y in ys[1:]:
                    if y - bottom_pos[-1] > LINE_MIN_VGAP:
                        bottom_pos.append(y)
                b = page.bound()[3]
                bottom_pos.append(b)
                bottom_pos = bottom_pos[1:]  # The first "NO TIME" is not the bottom of any table

                # Find the tables located between each `top_pos` and `bottom_pos`
                w = page.bound()[2]
                for row in range(len(top_pos)):
                    # Each row usually has three drivers. Iterate over drivers
                    for col in range(3):

                        # Find the driver name, which is located immediately above the table
                        driver = page.get_text(
                            'text',
                            clip=(
                                col * w / 3,        # Each driver occupies ~1/3 of the page width
                                top_pos[row] - 30,  # Driver name is ~20-30 px above the table
                                (col + 1) * w / 3,
                                top_pos[row] - 10
                            )
                        ).strip()
                        if not driver:
                            continue
                            # TODO: may want a test here. Every row above should have
                            #       precisely three drivers
                        car_no, driver = driver.split(maxsplit=1)

                        # Find the horizontal line(s) below "NO" and "TIME". This is the top of the
                        # table(s)
                        bbox = (col * w / 3, top_pos[row], (col + 1) * w / 3, bottom_pos[row])
                        lines = [i for i in page.get_drawings_in_bbox(bbox)
                                 if np.isclose(i['rect'].y0, i['rect'].y1, atol=1)
                                 and i['fill'] is None]
                        assert len(lines) >= 1, \
                            f'Expected at least one horizontal line for table(s) in row {row}, ' \
                            f'col {col} in p.{page.number} in {self.lap_analysis_file}. Found none'
                        assert np.allclose(
                            [i['rect'].y0 for i in lines],
                            lines[0]['rect'].y0,
                            atol=1
                        ), \
                            f'Horizontal lines for table(s) in row {row}, col {col} on p.' \
                            f'{page.number} in {self.lap_analysis_file} are not at the same '\
                            f'y-coord.'

                        # Concat lines.
                        lines.sort(key=lambda x: x['rect'].x0)
                        rect = lines[0]['rect']
                        top_lines = [(rect.x0, rect.y0, rect.x1, rect.y1)]
                        for line in lines[1:]:
                            rect = line['rect']
                            prev_line = top_lines[-1]
                            # If one line ends where the other starts, they are the same line
                            if np.isclose(rect.x0, prev_line[2], atol=1):
                                top_lines[-1] = (prev_line[0], prev_line[1], rect.x1, prev_line[3])
                            # If one line starts where the other ends, they are the same line
                            elif np.isclose(rect.x1, prev_line[0], atol=1):
                                top_lines[-1] = (rect.x0, prev_line[1], prev_line[2], prev_line[3])
                            # Otherwise, it's a new line
                            else:
                                top_lines.append((rect.x0, rect.y0, rect.x1, rect.y1))
                        assert len(top_lines) in [1, 2], \
                            f'Expected at most two horizontal lines for table(s) in row {row}, ' \
                            f'col. {col} on p.{page.number} in {self.lap_analysis_file}. Found ' \
                            f'{len(top_lines)}'

                        # Find the column separators
                        col_seps = []
                        for line in top_lines:
                            lap = page.search_for('LAP',
                                                  clip=(line[0], line[1] - 15, line[2], line[3]))
                            assert len(lap) == 1, \
                                f'Expected exactly one "LAP" above the top line at (' \
                                f'{line[0], line[1], line[2], line[3]}) on p.{page.number} in ' \
                                f'{self.lap_analysis_file}. Found {len(lap)}'
                            col_seps.append([
                                (line[0], lap[0].x1),
                                (lap[0].x1, (line[0] + line[2]) / 2 - 5),
                                ((line[0] + line[2]) / 2 - 5, line[2])
                            ])

                        # Find the white and grey rectangles under the top lines. Each row is
                        # either coloured/filled in white or grey, so we can get the row's top and
                        # bottom y-positions from these rectangles
                        rects = [i for i in page.get_drawings_in_bbox(bbox)
                                 if i['rect'].y1 - i['rect'].y0 > LINE_MIN_VGAP]
                        ys = [j for i in rects for j in [i['rect'].y0, i['rect'].y1]]
                        ys.sort()
                        row_seps = [ys[0]]
                        for y in ys[1:]:
                            if y - row_seps[-1] > LINE_MIN_VGAP:
                                row_seps.append(y)
                        row_seps = [(row_seps[i], row_seps[i + 1])
                                    for i in range(len(row_seps) - 1)]

                        # Finally we are good to parse the tables using these separators
                        temp = []
                        for cols in col_seps:
                            tab, superscript, cross_out = page.parse_table_by_grid(
                                vlines=cols, hlines=row_seps
                            )
                            assert (len(superscript) == 0) and (len(cross_out) == 0), \
                                f'Some superscript(s) or cross-out texts found in table at ' \
                                f'({cols[0][0]:.1f}, {row_seps[0][0]:.1f}, {cols[2][1]:.1f}, ' \
                                f'{row_seps[-1][1]:.1f}) on p.{page.number} in ' \
                                f'{self.lap_analysis_file}. But expect none'
                            # Drop empty row
                            tab = tab[tab[0] != '']
                            temp.append(tab)

                        # One driver may have multiple tables. Concatenate them
                        temp = pd.concat(temp, ignore_index=True)
                        temp['car_no'] = car_no
                        temp['driver'] = driver
                        temp = temp.rename(columns={0: 'lap', 1: 'pit', 2: 'lap_time'})
                        df.append(temp)

        df = pd.concat(df, ignore_index=True)
        df.lap = df.lap.astype(int)
        df.pit = df.pit.apply(lambda x: x == 'P')
        df.car_no = df.car_no.astype(int)
        return df

    def _parse_lap_times(self) -> pd.DataFrame:
        # Get lap times from Race Lap Analysis PDF
        df = self._parse_lap_analysis()

        # Lap 1's lap times are calendar time in Race Lap Analysis. To get the actual lap time for
        # lap 2, we parse Race History Chart PDF
        lap_1 = self._parse_history_chart()
        lap_1 = lap_1[lap_1.lap == 1][['car_no', 'lap', 'time']]
        df = df.merge(lap_1, on=['car_no', 'lap'], how='outer', indicator=True, validate='1:1')
        assert (df[df.lap == 1]['_merge'] == 'both').all(), \
            f"Lap 1's data do not match in {self.lap_analysis_file} and {self.history_chart_file}"
        df.loc[df.lap == 1, 'lap_time'] = df.loc[df.lap == 1, 'time']
        del df['time'], df['_merge'], lap_1

        # Merge in car positions from Race Lap Chart PDF
        positions = self._parse_lap_chart()
        df = df.merge(positions, on=['car_no', 'lap'], how='outer', indicator=True, validate='1:1')
        assert (df._merge == 'both').all(), f'Some laps only found in only one of ' \
                                            f'{self.lap_analysis_file} and {self.lap_chart_file}'
        del df['_merge'], positions

        # Merge in the fastest lap info. from final classification
        # TODO: drivers DNS or DNF before end of lap 1 have no lap at all, so drop them. Check
        temp = self.classification_df[['car_no', 'fastest_lap_time', 'fastest_lap_no',
                                       'laps_completed']]
        temp = temp[temp.laps_completed >= 1]
        df = df.merge(temp, on='car_no', how='outer', indicator=True, validate='m:1')
        # TODO: I really want the below check but it fails to handle one case: a driver drives
        #       normally but get DSQ after several laps. He will have lap data in the lap analysis
        #       PDF but in classification PDF, he is DSQ so has zero lap completed. In such case,
        #       we will have more drivers in the lap analysis PDF than in the classification PDF,
        #       and the below check will fail
        # assert (df._merge == 'both').all(), \
        #     f'Some drivers only found in only one of {self.lap_analysis_file} and ' \
        #     f'{self.classification_file}: {df[df._merge != "both"].car_no.unique()}'
        del df['_merge']
        temp = df[df.lap == df.fastest_lap_no]
        assert (temp.lap_time == temp.fastest_lap_time).all(), \
            'Fastest lap time in lap times does not match the one in final classification'
        df['is_fastest_lap'] = df.lap == df.fastest_lap_no
        del df['fastest_lap_time'], df['fastest_lap_no']

        def to_json() -> list[dict]:
            temp = df.copy()
            temp.lap = temp.apply(
                lambda x: LapObject(
                    number=x.lap,
                    position=x.position,
                    time=duration_to_millisecond(x.lap_time),
                    is_entry_fastest_lap=x.is_fastest_lap
                ),
                axis=1
            )
            temp = temp.groupby('car_no')[['lap']].agg(list).reset_index()
            temp['session_entry'] = temp.car_no.map(
                lambda x: SessionEntryForeignKeys(
                    year=self.year,
                    round=self.round_no,
                    session='R' if self.session == 'race' else 'SR',
                    car_number=x
                )
            )
            return temp.apply(
                lambda x: LapImport(
                    object_type="Lap",
                    foreign_keys=x.session_entry,
                    objects=x.lap
                ).model_dump(exclude_unset=True),
                axis=1
            ).tolist()

        def to_pkl(filename: str | os.PathLike) -> None:
            with open(filename, 'wb') as f:
                pickle.dump(df.to_json(), f)

        df.to_json = to_json
        df.to_pkl = to_pkl
        return df

    def _cross_validate(self) -> None:
        """Cross validate against other PDFs or fastf1?"""
        raise NotImplementedError


<<<<<<< HEAD
class QualifyingParser:
    """
    TODO: need better docstring
    Quali. sessions have to be parsed using multiple PDFs jointly. Otherwise, we don't know which
    lap is in which quali. session
    """
=======
class QualifyingParser(BaseParser):
    # TODO: need better docstring
    # TODO: probably need to refactor this. Not clean
>>>>>>> 879da70d
    def __init__(
            self,
            classification_file: str | os.PathLike,
            lap_times_file: Optional[str | os.PathLike],
            year: int,
            round_no: int,
            session: QualiSessionT
    ):
        self.classification_file = classification_file
        self.lap_times_file = lap_times_file
        self.session = session
        self.year = year
        self.round_no = round_no
        self._check_session()
        # self._cross_validate()

    @cached_property
    def is_pdf_complete(self) -> bool:
        if self.lap_times_file is None:
            return False
        return True

    @cached_property
    def classification_df(self) -> pd.DataFrame:
        return self._parse_classification()

    @cached_property
    def lap_times_df(self) -> pd.DataFrame:
        if self.is_pdf_complete is False:
            warnings.warn('Lap times PDF is missing. Can get fastest laps only from the '
                          'classification PDF')
            df = self._apply_fallback_fastest_laps(pd.DataFrame(columns=['car_no'], data=[]),
                                                   self.classification_df.NO.unique())
            df.to_json = partial(quali_lap_times_to_json, df=df,
                                 year=self.year, round_no=self.round_no, session=self.session)
            return df
        else:
            return self._parse_lap_times()

    def _check_session(self) -> None:
        """Check that the input session is valid. Raise an error otherwise"""
        if self.session not in get_args(QualiSessionT):
            raise ValueError(f'Invalid session: {self.session}. '
                             f'Valid sessions are: {get_args(QualiSessionT)}"')
        return

<<<<<<< HEAD
    def _parse_table_by_grid(
            self,
            page: Page,
            vlines: list[float],
            hlines: list[float],
            tol: float = 2
    ) -> pd.DataFrame:
        """Manually parse the table cell by cell, defined by lines separating the columns and rows

        See `EntryListParser._parse_table_by_grid()` for detailed explanation.

        :param vlines: x-coords. of vertical lines separating the cols. Table left and right
                       boundaries need to be included
        :param hlines: y-coords. of horizontal lines separating the rows. Table top and bottom
                       boundaries need to be included
        :param tol: tolerance for bbox. of text. Default is 2 pixels
        """
        cells = []
        for i in range(len(hlines) - 1):
            row = []
            for j in range(len(vlines) - 1):
                text = ''
                l, t, r, b = vlines[j], hlines[i], vlines[j + 1], hlines[i + 1]
                cell = page.get_text('blocks', clip=(l, t, r, b))
                if cell:
                    # Usually, one cell is one line of text. The only exception is Andrea Kimi
                    # Antonelli. His name is too long and thus wrapped into two lines
                    if len(cell) > 1:
                        if len(cell) == 2 and cell[0][4].strip() == 'Andrea Kimi':
                            text = cell[0][4].strip() + ' ' + cell[1][4].strip()
                        else:
                            raise Exception(f'Expected exactly one cell in row {i}, col {j} in '
                                            f'{self.classification_file}. Found {cell}')
                    cell = cell[0]
                    if cell[4].strip():
                        bbox = cell[0:4]
                        if bbox[0] < vlines[j] - tol or bbox[2] > vlines[j + 1] + tol \
                                or bbox[1] < t - tol or bbox[3] > b + tol:
                            raise ValueError(f'Found text outside the cell in row {i}, col {j} in '
                                             f'{self.classification_file}: {cell}')
                        text = cell[4].strip()
                row.append(text)
            cells.append(row)
        cells[0][0] = 'position'  # Finishing order col. has no col. name in PDF
        return pd.DataFrame(cells[1:], columns=cells[0])

    def _clean_up_classification_table(self, df: pd.DataFrame, is_not_classified: bool = False) \
            -> pd.DataFrame:
        """Clean wrong chars. from OCR"""
        for col in df:
            if df[col].dtype == 'object':
                df[col] = df[col].str.strip()
                # Drop invisible chars.
                df[col] = df[col].apply(lambda x: ''.join([c for c in x if c in printable]))
                # "-" as placeholder for empty string in our tesseract model. So replace "-" as
                # well as some other common errors
                df[col] = df[col].replace(r'^[\.\-_,|]+$', '', regex=True)
                # TODO: already in `Page.get_text`, so maybe remove here?

        # Finishing position col. should either be a number or "DQ". It can also be empty if it's
        # the NOT CLASSIFIED table
        """
        Sometimes we can have stuff like ". 15" where it should be "15". In such cases, if the "15"
        is equal to the previous row's "14" + 1, and the next row's "16" - 1, then we can safely
        replace ". 15" with "15". If not, raise an error
        """
        df.position = df.position.str.replace('q', '9')  # Some common OCR errors
        mask = df.position.str.fullmatch(r'\d{1,2}|DQ|DSQ') | (df.position == '')
        if not mask.all():
            raise ParsingError(f'Position col. in {self.classification_file} is not all numeric '
                               f'or "DQ": {df.position.values}')

        # Car No. should be pure digits
        if not df.NO.str.isnumeric().all():
            raise ParsingError(f'NO col. in {self.classification_file} is not all 1 or 2 digits: '
                               f'{df.NO.values}')
        df.NO = df.NO.astype(int)

        # Don't care about driver name, nationality, or team name

        # Q1, Q2, Q3 should be either a time or empty
        """
        Even if we fine tune our own tesseract model, the accuracy is not 100%. Most OCR mistakes
        happen when the cell is empty. So here only check the non-empty cells, and replace the rest
        with empty string manually. We know Q1 has 20 drivers, Q2, 15, and Q3, 10. So only need to
        check these 20 + 15 + 10 cells.
        """
        pat = re.compile(r'\d:\d{2}\.\d{3}|DNF|DNS|DSQ|DQ')
        for col in ['Q1', 'Q2', 'Q3']:
            if is_not_classified and col in ['Q2', 'Q3']:  # Is empty for "NOT CLASSIFIED" table
                continue
            n_drivers = QUALI_DRIVERS[self.year][int(col[1])]
            temp = df.loc[:n_drivers - 1, col]  # Pandas `.loc` slice is both inclusive
            mask = temp.str.fullmatch(pat) | (temp == '')
            if not mask.all():
                raise ParsingError(f'{col} col. in {self.classification_file} is not all time or '
                                   f'empty: {df[col].values}')
            df.loc[n_drivers:, col] = ''

        # The same holds for the calendar time col.
        if is_not_classified is False:
            pat = re.compile(r'\d{1,2}:\d{2}:\d{2}')
            for col in ['Q1_TIME', 'Q2_TIME', 'Q3_TIME']:
                n_drivers = QUALI_DRIVERS[self.year][int(col[1])]
                temp = df.loc[:n_drivers - 1, col]
                mask = temp.str.fullmatch(pat) | (temp == '')
                if not mask.all():
                    raise ParsingError(f'TIME col. in {self.classification_file} is not all time '
                                       f'or empty: {df[col].values}')
                df.loc[n_drivers:, col] = ''

        # Laps completed should be a number or empty
        for col in ['Q1_LAPS', 'Q2_LAPS', 'Q3_LAPS']:
            if is_not_classified and col in ['Q2_LAPS', 'Q3_LAPS']:
                continue
            n_drivers = QUALI_DRIVERS[self.year][int(col[1])]
            temp = df.loc[:n_drivers - 1, col]
            mask = temp.str.isnumeric() | (temp == '')
            if not mask.all():
                raise ParsingError(f'LAPS col. in {self.classification_file} is not all numeric '
                                   f'or empty: {df[col].values}')
            df.loc[n_drivers:, col] = ''
        return df

    def _search_for_table_bottom(self, page: Page, y: float) -> tuple[float, bool]:
        """y-position of "NOT CLASSIFIED - " or "POLE POSITION LAP", whichever comes the first

        The quali. classification table's bottom is above "NOT CLASSIDIED" or "POLE POSITION". Some
        PDFs may not have these texts. In these cases, we use the long black thick horizontal line
        to determine the bottom of the table

        :param page: Page
        :param y: y-coord. of the top of the table. The search will start 50px below this coord.
        :return: (y-coord. of the bottom of the table, whether "NOT CLASSIFIED - " is found)
        """
        # Whether we have a table for not classified drivers
        bottom = page.search_for('NOT CLASSIFIED - ')
        if bottom:
            return bottom[0].y0, True

        # If code reaches here, then there is no "NOT CLASSIFIED - ". Check for "POLE POSITION LAP"
        bottom = page.search_for('POLE POSITION LAP')
        if bottom:
            return bottom[0].y0, False

        # If still nothing is found, then we have to use the thick horizontal line to determine the
        # table bottom. We first try to find lines as vector graphics
        w = page.bound()[2]
        lines = page.get_drawings_in_bbox((0, y + 50, w, page.bound()[3]))
        lines = [i for i in lines
                 if np.isclose(i['rect'].y0, i['rect'].y1, atol=1)
                 and i['width'] is not None
                 and np.isclose(i['width'], 1, rtol=0.1)
                 and i['rect'].x1 - i['rect'].x0 > 0.8 * w]
        if lines:
            lines.sort(key=lambda x: x['rect'].y0)
            return lines[0]['rect'].y0, False

        # If no vector graphics lines are found, then find lines as pure image in the pixel map: a
        # wide horizontal white strip with 10+ px height
        pixmap = page.get_pixmap(clip=(0, y + 50, w, page.bound()[3]))
        l, t, r, b = pixmap.x, pixmap.y, pixmap.x + pixmap.w, pixmap.y + pixmap.h
        pixmap = np.ndarray([b - t, r - l, 3], dtype=np.uint8, buffer=pixmap.samples_mv)
        is_white_row = np.all(pixmap == 255, axis=(1, 2))
        white_strips = []
        strip_start = None
        for i, is_white in enumerate(is_white_row):
            if is_white and strip_start is None:
                strip_start = i
            elif not is_white and strip_start is not None:
                if i - strip_start >= 10:  # At least 10 rows/px of white
                    white_strips.append(strip_start + t)
                strip_start = None
        # Edge case for the strip being at the bottom. Shouldn't happen but just in case
        if strip_start is not None and len(is_white_row) - strip_start >= 10:
            white_strips.append(strip_start + t)
        if not white_strips:
            raise ParsingError(f'Could not find "NOT CLASSIFIED - " or "POLE POSITION LAP" '
                               f'or a thick horizontal line in {self.classification_file}')
        strip_start = white_strips[0]  # The topmost line is the bottom of the table
        return strip_start + 1, False  # One pixel buffer

=======
>>>>>>> 879da70d
    def _parse_classification(self):
        # Find the page with "Qualifying Session Final Classification"
        doc = pymupdf.open(self.classification_file)
        found = False
        for page in doc:
            page = Page(page)
            for keyword in ['Final Classification', 'Provisional Classification']:
                found = page.search_for_header(keyword)
                if found:
<<<<<<< HEAD
=======
                    found = [found]
>>>>>>> 879da70d
                    break
        if found is False:
            doc.close()
            raise ValueError(f'"Final Classification" or "Provisional Classification" not found '
                             f'on any page in {self.classification_file}')

        # Page width. This is the rightmost x-coord. of the table
        w = page.bound()[2]

        # y-position of "Final Classification", which is the topmost y-coord. of the table
        y = found.y1

<<<<<<< HEAD
        # y-position of "NOT CLASSIFIED - " or "POLE POSITION LAP", whichever comes the first
        b, has_not_classified = self._search_for_table_bottom(page, y)
=======
        # y-position of "NOT CLASSIFIED - " or "POLE POSITION LAP", whichever comes the first. This
        # is the bottom of the classification table. Some PDFs may not have these texts. In these
        # cases, we use the long black thick horizontal line to determine the bottom of the table
        has_not_classified = False
        bottom = page.search_for('NOT CLASSIFIED - ')
        if bottom:
            has_not_classified = True
        else:
            bottom = page.search_for('POLE POSITION LAP')
        if not bottom:
            lines = page.get_drawings_in_bbox((0, y + 50, w, page.bound()[3]))
            lines = [i for i in lines
                     if np.isclose(i['rect'].y0, i['rect'].y1, atol=1)
                     and i['width'] is not None
                     and np.isclose(i['width'], 1, rtol=0.1)
                     and i['rect'].x1 - i['rect'].x0 > 0.8 * w]
            if not lines:
                # Go though the pixel map and find a wide horizontal white strip with 10+ px height
                pixmap = page.get_pixmap(clip=(0, y + 50, w, page.bound()[3]))
                l, t, r, b = pixmap.x, pixmap.y, pixmap.x + pixmap.w, pixmap.y + pixmap.h
                pixmap = np.ndarray([b - t, r - l, 3], dtype=np.uint8, buffer=pixmap.samples)
                is_white_row = np.all(pixmap == 255, axis=(1, 2))  # noqa: PLR2004
                white_strips = []
                strip_start = None
                for i, is_white in enumerate(is_white_row):
                    if is_white and strip_start is None:
                        strip_start = i
                    elif not is_white and strip_start is not None:
                        if i - strip_start >= WHITE_STRIP_MIN_HEIGHT:  # At least 10 rows of white
                            white_strips.append(strip_start + t)
                        strip_start = None
                # If the strip is at the bottom. Shouldn't happen but just in case
                if (strip_start is not None
                        and len(is_white_row) - strip_start >= WHITE_STRIP_MIN_HEIGHT):
                    white_strips.append(strip_start + t)
                if not white_strips:
                    raise ValueError(f'Could not find "NOT CLASSIFIED - " or "POLE POSITION LAP" '
                                     f'or a thick horizontal line in {self.classification_file}')
                strip_start = white_strips[0]  # The topmost one is the bottom of the table
                bottom = [pymupdf.Rect(l, strip_start + 1, r, strip_start + 2)]  # One pixel buffer
            else:
                lines.sort(key=lambda x: x['rect'].y0)
                bottom = [lines[0]['rect']]
        b = bottom[0].y0
>>>>>>> 879da70d

        # Get the location of cols.
        """
        The default `page.find_tables` was working fine until Antonelli. His full name is long, so
        that the horizontal gap between the driver name col. and nationality col. in his row is
        narrow. This breaks the automatic col. detection of pymupdf. Therefore, we need to manually
        specify the vertical lines separating cols.
        """
        no = page.search_for('NO', clip=(0, y, w, b))
        if not no:
            raise ParsingError(f'Cannot find "NO" in table header on page {page.number} in '
                               f'{self.classification_file}')
        no.sort(key=lambda x: (x.y0, x.x0))  # The most top left "NO" under "Final Classification"
        no = no[0]
        b_header = no.y1 + 1  # The bottom of the table header row
        headers = page.get_text('text', clip=(0, y, w, b_header))  # Col. headers/names
        if not headers:
            raise ParsingError(f'Cannot find any text in table header on page {page.number} '
                               f'in {self.classification_file}')
        headers = headers.split()
        cols: dict[str, tuple[float, float]] = {}
        l = no.x0 - 1
        q = 1
        for col_name in headers:
            col = page.search_for(col_name, clip=(l, y, w, b_header))
            # These col. names are unique
            if col_name not in ['LAPS', 'TIME']:
                assert len(col) == 1, (f'Expected exactly one "{col_name}" in the header row in '
                                       f'{self.classification_file}. Found {len(col)}')
                cols[col_name] = (col[0].x0, col[0].x1)
            # We will have three "LAPS" and "TIME" for Q1, Q2, and Q3
            else:
                assert len(col) == 4 - q, (
                    f'Expected {4 - q} "{col_name}" in the header row after Q{q} (incl.) in '
                    f'{self.classification_file}. Found {len(col)}'
                )
                col.sort(key=lambda x: x.x0)
                cols[f'Q{q}_{col_name}'] = (col[0].x0, col[0].x1)
            # Update the new leftmost x-coord. for the next col. I.e., instead of starting from the
            # very left of the page, start from the right of the current col.
            l = col[0].x1
            # Update the session if necessary
            if 'Q2' in col_name:  # Captures both "Q2" and "SQ2"
                q = 2
            elif 'Q3' in col_name:
                q = 3
        for col in ['SQ1', 'SQ2', 'SQ3']:
            if col in cols:
                cols[col.replace('SQ', 'Q')] = cols.pop(col)

        # Specify the vertical lines separating the cols.
        shifter = 1.1 if self.session == 'quali' else 0.8
        """
        We don't have very good ways to detect the left and right boundary for col. "Q2" or "SQ2".
        Generally, the left of "Q2" shifted to the left by a bit will do the job. We define "a bit"
        as a fraction of the width of "Q2", so that the page/text size won't affect the detection.
        Howover, the width of "Q2" and "SQ2" may not be the same, so the shifter will be different.
        """
        vlines = [
            3 * cols['NO'][0] - 2 * cols['NO'][1] - 1,                # Left border of the table
            cols['NO'][0] - 1,                                        # Left of "NO"
            (cols['NO'][1] + cols['DRIVER'][0]) / 2,                  # Between "NO" and "DRIVER"
            cols['NAT'][0] - 1,                                       # Left of "NAT"
            (cols['NAT'][1] + cols['ENTRANT'][0]) / 2,                # Between "NAT" and "ENTRANT"
            (1 + shifter) * cols['Q1'][0] - shifter * cols['Q1'][1],  # See notes above
            cols['Q1_LAPS'][0],                                       # Left of "Q1_LAPS"
            cols['Q1_LAPS'][1],                                       # Right of "Q1_LAPS"
            (1 + shifter) * cols['Q2'][0] - shifter * cols['Q2'][1],
            cols['Q2_LAPS'][0],                                       # Left of "Q2_LAPS"
            cols['Q2_LAPS'][1],                                       # Right of "Q2_LAPS"
            (1 + shifter) * cols['Q3'][0] - shifter * cols['Q3'][1],
            cols['Q3_LAPS'][0],                                       # Left of "Q3_LAPS"
            cols['Q3_LAPS'][1],                                       # Right of "Q3_LAPS"
            w                                                         # Right of the page
        ]
        if '%' in headers:  # Some PDFs may have one additional col. for Q1 cutoff percentage
            vlines.insert(headers.index('%') + 2,
                          1.4 * cols['Q1_TIME'][0] - 0.4 * cols['Q1_TIME'][1])

        # Get the row positions. The rows are coloured in grey, white, grey, white, ... So we just
        # need to get the top and bottom positions of the grey rectangles
        rects = []
        for i in page.get_drawings_in_bbox(bbox=(0, b_header - 2, w, b)):
            if i['fill'] is not None and np.allclose(i['fill'], 0.9, rtol=0.05):
                rects.append(i['rect'].y0 + 1)
                rects.append(i['rect'].y1 - 1)
        rects.sort()
        hlines: list[float] = [y, b_header]
        for i in rects:
            if i - hlines[-1] > LINE_MIN_VGAP:
                hlines.append(i)
        if b - hlines[-1] > LINE_MIN_VGAP:
            hlines.append(b)

        # Get the table
        df = self._parse_table_by_grid(
            file=self.classification_file,
            page=page,
            vlines=vlines,
            hlines=hlines,
            header_included=True
        )
        df.columns.to_numpy()[0] = 'position'  # Zero-th col. has no col. name in PDF, so name it

        # Clean up column name, e.g. "TIME" -> "Q2_TIME"
        """
        We name the sessions as "Q1", "Q2", and "Q3", regardless of whether it's a normal
        qualifying or a sprint qualifying. This makes the code simpler, and we should always use
        `self.session` to determine what session it is.
        """
        cols = df.columns.tolist()
        headers = [i.replace('SQ', 'Q') if i.startswith('SQ') else i for i in cols]
        i = headers.index('Q1') + 1  # TODO: rewrite this. I myself don't understand now...
        for q in [1, 2, 3]:
            while i < len(headers) and headers[i] != f'Q{q + 1}':
                if headers[i] != f'Q{q}':
                    headers[i] = f'Q{q}_{headers[i]}'  # E.g., "TIME" --> "Q2_TIME"
                i += 1
        df.columns = headers
        df['finishing_status'] = 0
        df['original_order'] = range(1, len(df) + 1)  # Driver's original order in the PDF
        df = df[(df.position != '') & df.position.notna()]
        df['is_classified'] = True

        # Sanitise the table cells
        """
        Because we may use OCR to read the table, OCR is very likely to give e.g. "_" (the row
        line) when the cell should be empty. So depending on which col. it is, we try to remove
        these chars.
        """
        df = self._clean_up_classification_table(df)  # TODO: modify inplace or copy?

        # Do the same for the "NOT CLASSIFIED" table
        if has_not_classified:
            # Locate the bottom of the table
            # TODO: refactor this. This is a copy of the above code
            """
            The bottom of "NOT CLASSIFIED" table is usually "POLE POSITION LAP", but some PDFs do
            not have it, e.g. 2023 Australian. For these PDFs, we use a thick horizontal line,
            which is the top of "POLE POSITION LAP" table, as the bottom of the "NOT CLASSIFIED"
            table.
            """
            bottom = page.search_for('POLE POSITION LAP')
            if not bottom:
                lines = page.get_drawings_in_bbox((0, hlines[-1], w, page.bound()[3]))
                lines = [i for i in lines
                         if np.isclose(i['rect'].y0, i['rect'].y1, atol=1)
                         and i['width'] is not None
                         and np.isclose(i['width'], 1, rtol=0.1)
                         and i['rect'].x1 - i['rect'].x0 > 0.8 * w]
                if not lines:
<<<<<<< HEAD
                    # Go through the pixel map and find a wide horizontal white strip with 10+ px
                    # height
                    pixmap = page.get_pixmap(clip=(0, y + 50, w, page.bound()[3]))
                    l, t, r, b = pixmap.x, pixmap.y, pixmap.x + pixmap.w, pixmap.y + pixmap.h
                    pixmap = np.ndarray([b - t, r - l, 3],
                                        dtype=np.uint8,
                                        buffer=pixmap.samples_mv)
                    is_white_row = np.all(pixmap == 255, axis=(1, 2))
=======
                    # Go through the pixmap and find a wide white strip with 10+ px height
                    pixmap = page.get_pixmap(clip=(0, y + 50, w, page.bound()[3]))
                    l, t, r, b = pixmap.x, pixmap.y, pixmap.x + pixmap.w, pixmap.y + pixmap.h
                    pixmap = np.ndarray([b - t, r - l, 3], dtype=np.uint8, buffer=pixmap.samples)
                    is_white_row = np.all(pixmap == 255, axis=(1, 2))  # noqa: PLR2004
>>>>>>> 879da70d
                    white_strips = []
                    strip_start = None
                    for i, is_white in enumerate(is_white_row):
                        if is_white and strip_start is None:
                            strip_start = i
                        elif not is_white and strip_start is not None:
                            if i - strip_start >= WHITE_STRIP_MIN_HEIGHT:
                                white_strips.append(strip_start + t)
                            strip_start = None
                    # If the strip is at the bottom. Shouldn't happen but just in case
                    if (strip_start is not None
                            and len(is_white_row) - strip_start >= WHITE_STRIP_MIN_HEIGHT):
                        white_strips.append(strip_start + t)
                    if not white_strips:
<<<<<<< HEAD
                        raise ValueError(f'Could not find "NOT CLASSIFIED - " or "POLE POSITION '
                                         f'LAP" or a thick horizontal line in '
                                         f'{self.classification_file}')
=======
                        raise ValueError(
                            f'Could not find "NOT CLASSIFIED - " or "POLE POSITION LAP" or a '
                            f'thick horizontal line in {self.classification_file}'
                        )
>>>>>>> 879da70d
                    strip_start = white_strips[0]  # The topmost one is the bottom of the table
                    bottom = [pymupdf.Rect(l, strip_start + 1, r, strip_start + 2)]  # 1px buffer
                else:
                    lines.sort(key=lambda x: x['rect'].y0)
                    bottom = [lines[0]['rect']]
            b = bottom[0].y0

            # Use grey and white rectangles to determine the rows again
            t = page.search_for('NOT CLASSIFIED - ')[0].y1
            rects = []
            for i in page.get_drawings_in_bbox(bbox=(0, t, w, b)):
                if i['fill'] is not None and np.allclose(i['fill'], 0.9, rtol=0.05):
                    rects.append(i['rect'].y0 + 1)
                    rects.append(i['rect'].y1 - 1)
            rects.sort()
            hlines = [t + 1]
            for i in rects:
                if i - hlines[-1] > LINE_MIN_VGAP:
                    hlines.append(i)
            if b - hlines[-1] > LINE_MIN_VGAP:
                hlines.append(b)
            not_classified = self._parse_table_by_grid(
                file=self.classification_file,
                page=page,
                vlines=vlines,
                hlines=hlines,
                header_included=False
            )
            print(not_classified)
            print(df.columns.drop(['original_order', 'is_classified']))
            not_classified['finishing_status'] = 11  # TODO: should clean up the code later
<<<<<<< HEAD
            not_classified.columns = df.columns.drop('original_order')
            not_classified = self._clean_up_classification_table(not_classified,
                                                                 is_not_classified=True)
            not_classified = not_classified[(not_classified.NO != '') | not_classified.NO.isnull()]
=======
            not_classified.columns = df.columns.drop(['original_order', 'is_classified'])
            not_classified = not_classified[(not_classified.NO != '') | not_classified.NO.isna()]
>>>>>>> 879da70d
            n = len(df)
            not_classified['original_order'] = range(n + 1, n + len(not_classified) + 1)
            not_classified['is_classified'] = False
            df = pd.concat([df, not_classified], ignore_index=True)
        """
        `is_classified` here is simply a flag to indicate whether the driver belongs to the "NOT
        CLASSIFIED" table. It doesn't mean a driver is classified or not. Basically everyone in
        "NOT CLASSIFIED" table is not classified, and in addition, those who receive DSQ or DNQ are
        not classified either.
        """

        # Fill in the position for DNF and DSQ drivers. See `QualifyingParser` for details
        df = df.replace({'': None})
        df.loc[df.position.isin(['DQ', 'DSQ']), 'finishing_status'] = 20
        df.loc[df.position != 'DQ', 'temp'] = df.position
        df.temp = df.temp.astype(float)
        df.loc[df.position != 'DQ', 'temp'] = df.loc[df.position != 'DQ', 'temp'].ffill() \
                                              + df.loc[df.position != 'DQ', 'temp'].isna().cumsum()
        df = df.sort_values(by='temp')
        df.temp = df.temp.ffill() + df.temp.isna().cumsum()
        df.position = df.temp.astype(int)
        del df['temp']

        # Overwrite `.to_json()` and `.to_pkl()` methods
        # TODO: bad practice
        def to_json() -> list[dict]:
            """
            We want to get the drivers and results in each session. E.g., for Q2, this means two
            things: (1) the top 15 drivers, and (2) other drivers that get non-empty laps in Q2.
            (1) and (2) are not necessarily the same. E.g., one driver can be in Q2 but doesn't do
            any lap (maybe to save tyre for the race), so his "LAPS" is empty in the PDF. Or a
            driver can do some laps in Q2 but he is outside top 15, e.g. 2025 Bahrain Hulkenberg
            went through Q1 and did some laps in Q2, but during the quali. his Q1 fastest lap was
            deleted, so he was not classified in Q2 so ranked 16th (#50).
            """
            data = []
            for q in [1, 2, 3]:
                n_drivers = QUALI_DRIVERS[self.year][q]
                temp = pd.concat([df[df.original_order <= n_drivers],
                                  df[(df.original_order > n_drivers) & df[f'Q{q}_LAPS'].notna()]])
                # Clean up DNS/DNF/DSQ drivers
                temp.loc[temp[f'Q{q}'].isin(['DQ', 'DSQ']), 'finishing_status'] = 20
                temp.loc[temp[f'Q{q}'] == 'DNF', 'finishing_status'] = 11
                temp.loc[temp[f'Q{q}'] == 'DNS', 'finishing_status'] = 30
                temp.loc[temp[f'Q{q}'].isin(['DNS', 'DNF']), f'Q{q}'] = 'Z'
                temp['is_dsq'] = (temp.finishing_status == 20)  # noqa: PLR2004
                temp['is_dnq'] = (temp.original_order > n_drivers)
                temp.loc[temp.is_dnq, 'finishing_status'] = 40
                """
                `is_classified` is defined following 2025 Formula 1 Sporting Regulations 39.4 b),
                published on 2025/02/26, available at https://www.fia.com/system/files/documents.
                A driver is not classified if any of the following is true:

                1. 107% rule not met, i.e. he is in the "NOT CLASSIFIED" table
                2. DSQ
                3. no valid lap is done, e.g. all laps are deleted for exceeding track limits

                1. is already done above when we parsing "NOT CLASSIFIED" table. 2. can be detected
                by looking at the finishing status. 3. is done by checking if the driver has a
                lap time in the table: if the lap time col. is not a time but something else, e.g.
                DNF, the driver does not set a valid time so he is not classified.
                """
                temp.loc[(temp.finishing_status != 0) & temp.is_classified,
                         'is_classified'] = False
                """
                There are four types of drivers: (1) finishing normally, (2) DNF or DNS, (3) DSQ,
                and (4) DNQ. (1) will come first, and within (1) we sort by their fastest lap time.
                (2) are drivers who participate the session normally, but do not get a lap time,
                e.g. all lap times get deleted. They come immediately after (1), and among them the
                finishing order is their original order in the PDF. (3) are DSQ drivers, whose
                entire quali. results are cancelled, e.g. rear wing technical infringement. They
                are the last and again among them the finishing order is the original order in the
                PDF. (4) are drivers whose results in *some* sessions are cancelled, e.g. 2025
                Bahrain Q2 Hulkenberg. They are placed between (2) and (3) and the order also
                follows the order in the PDF.
                """
                temp = temp.sort_values(by=['is_dsq', 'is_dnq', f'Q{q}', 'original_order'])
                temp['position'] = range(1, len(temp) + 1)
                temp['classification'] = temp.apply(
                    lambda x: SessionEntryImport(
                        object_type="SessionEntry",
                        foreign_keys=SessionEntryForeignKeys(
                            year=self.year,
                            round=self.round_no,
                            session=f'Q{q}' if self.session == 'quali' else f'SQ{q}',
                            car_number=x.NO
                        ),
                        objects=[
                            SessionEntryObject(
                                position=x.position,
                                is_classified=x.is_classified,
                                status=x.finishing_status
                            )
                        ]
                    ).model_dump(exclude_unset=True),
                    axis=1
                )
                data.extend(temp['classification'].tolist())
            return data

        def to_pkl(filename: str | os.PathLike) -> None:
            with open(filename, 'wb') as f:
                pickle.dump(to_json(), f)
            return

        df.to_json = to_json
        df.to_pkl = to_pkl
        return df

    @staticmethod
    def _assign_session_to_lap(classification: pd.DataFrame, lap_times: pd.DataFrame) \
            -> pd.DataFrame:
        """TODO: probably need to refactor this later... To tedious now"""
        # TODO: this can be wrong. See #51
        # Assign session to lap No. in lap times, e.g. lap 8 is in Q2, using final classification
        classification = classification.copy()  # TODO: not the best practice?
        classification.Q1_LAPS = classification.Q1_LAPS.astype(float)
        classification.Q2_LAPS = classification.Q2_LAPS.astype(float) + classification.Q1_LAPS
        lap_times = lap_times.merge(classification[['NO', 'Q1_LAPS', 'Q2_LAPS']],
                                    left_on='car_no', right_on='NO', how='left')
        # TODO: should check if all merged. There shouldn't be any left only cars. Can have some
        #       right only cars, e.g. DNS, so all right only cars should be NOT CLASSIFIED drivers

        del lap_times['NO']
        lap_times['Q'] = 1
        lap_times.loc[lap_times.lap_no > lap_times.Q1_LAPS, 'Q'] = 2
        lap_times.loc[lap_times.lap_no > lap_times.Q2_LAPS, 'Q'] = 3
        # TODO: the lap immediately before the first Q2 and Q3 lap, i.e. the last lap in each
        #       session, should be a pit lap. Or is it? Crashed? Red flag?
        del lap_times['Q1_LAPS'], lap_times['Q2_LAPS']

        # Find which lap is the fastest lap, also using final classification
        """
        The final classification PDF identifies the fastest laps using calendar time, e.g.
        "18:17:46". In the lap times PDF, each driver's first lap time is the calendar time, e.g.
        "18:05:42"; for the rest laps, the time is the lap time, e.g. "1:24.160". Therefore, we can
        simply cumsum the lap times to get the calendar time of each lap, e.g.

        18:05:42 + 1:24.160 = 18:07:06.160

        The tricky part is rounding. Sometimes we have 18:17:15.674 -> 18:17:16, but in other times
        it is 18:17:46.783 -> 18:17:46. It seems to be not rounding to floor, not to ceil, and not
        to the nearest... Therefore, we allow one second difference. For a given driver, it's
        impossible to have two different laps finishing within one calendar second, so one second
        error in calendar time is ok to identify a lap.

        TODO: should check this against historical data
        """
        lap_times['calendar_time'] = lap_times.lap_time.apply(time_to_timedelta)
        lap_times.calendar_time = lap_times.groupby('car_no')['calendar_time'].cumsum()
        lap_times['is_fastest_lap'] = False
        for q in [1, 2, 3]:
            # Round to the floor
            # TODO: rewrite. What we need is Timedelta('0 days 16:07:13.470000') --> "16:07:13"
            lap_times['temp'] = lap_times.calendar_time.apply(
                lambda x: str(x).split('.')[0].split(' ')[-1]
            )
            lap_times = lap_times.merge(classification[['NO', f'Q{q}_TIME']],
                                        left_on=['car_no', 'temp'],
                                        right_on=['NO', f'Q{q}_TIME'],
                                        how='left')
            del lap_times['NO']
            # Plus one to the floor, i.e. allow one second error in the merge, and update the
            # previously non-matched cells using the new merge
            # TODO: rewrite as well. See above
            lap_times.temp = lap_times.calendar_time.apply(
                lambda x: str(x + pd.Timedelta(seconds=1)).split('.')[0].split(' ')[-1]
            )
            lap_times = lap_times.merge(classification[['NO', f'Q{q}_TIME']],
                                        left_on=['car_no', 'temp'],
                                        right_on=['NO', f'Q{q}_TIME'],
                                        how='left',
                                        suffixes=('', '_y'))
            del lap_times['NO'], lap_times['temp']
            lap_times = lap_times.fillna({f'Q{q}_TIME': lap_times[f'Q{q}_TIME_y']})
            del lap_times[f'Q{q}_TIME_y']

            # Check if all drivers in the final classification are merged
            temp = classification[['NO', f'Q{q}_TIME']].merge(
                lap_times[lap_times[f'Q{q}_TIME'].notna()][['car_no']],
                left_on='NO',
                right_on='car_no',
                indicator=True
            )
            temp = temp.dropna(subset=f'Q{q}_TIME')
            assert (temp['_merge'] == 'both').all(), \
                f"Some drivers' fastest laps in Q{q} cannot be found in lap times PDF: " \
                f"{', '.join([str(i) for i in temp[temp._merge != 'both']['NO']])}"
            lap_times.loc[lap_times[f'Q{q}_TIME'].notna(), 'is_fastest_lap'] = True
            del lap_times[f'Q{q}_TIME']
        return lap_times

    def _parse_lap_times(self) -> pd.DataFrame:
        """Parse "Qualifying/Sprint Quali./Shootout Session Lap Times" PDF"""
        doc = pymupdf.open(self.lap_times_file)
        df = []
        for page in doc:
            # Page width
            page = Page(page)  # noqa: PLW2901
            w = page.bound()[2]

            # Positions of "NO" and "TIME". They are the top of each table. One driver may have
            # multiple tables starting from roughly the same top y-position
            no_time_pos = page.search_for('NO TIME')
            assert len(no_time_pos) >= 1, \
                f'Expected at least one "NO TIME", got {len(no_time_pos)} in {self.lap_times_file}'
            ys = [i.y1 for i in no_time_pos]
            ys.sort()  # Sort these "NO"'s from top to bottom
            top_pos = [ys[0]]
            for y in ys[1:]:
                # Many "NO"'s are roughly at the same height (usually three drivers share the full
                # width of the page, and each of them have two tables side by side, so six tables
                # and six "NO"'s are vertically at the same y-position). We only need those at
                # different/unique y-positions. If there is a 10+ px vertical gap, we take it as a
                # "NO" at a lower y-position
                if y - top_pos[-1] > LINE_MIN_VGAP:
                    top_pos.append(y)

            # Bottom of the table is the next "NO TIME", or the bottom of the page
            ys = [i.y0 for i in no_time_pos]
            ys.sort()
            bottom_pos = [ys[0]]
            for y in ys[1:]:
                if y - bottom_pos[-1] > LINE_MIN_VGAP:
                    bottom_pos.append(y)
            b = page.bound()[3]
            bottom_pos.append(b)
            bottom_pos = bottom_pos[1:]  # The first "NO TIME" is not the bottom of any table

            # Find the tables located between each `top_pos` and `bottom_pos`
            for row in range(len(top_pos)):
                # Each row usually has three drivers. Iterate over each driver
                for col in range(3):

                    # Find the driver name, which is located immediately above the table
                    driver = page.get_text(
                        'text',
                        clip=(
                            col * w / 3,        # Each driver occupies ~1/3 of the page width
                            top_pos[row] - 30,  # Driver name is usually 20-30 px above the table
                            (col + 1) * w / 3,
                            top_pos[row] - 10
                        )
                    ).strip()
                    if not driver:  # In the very last row may not have all three drivers. E.g., 20
                        continue    # drivers, 3 per row, so the last row only has 2 drivers
                                    # TODO: may want a test here. Every row above should have
                                    #       precisely three drivers
                    car_no, driver = driver.split(maxsplit=1)

                    # Find the horizontal line(s) below "NO" and "TIME". This is the top of the
                    # table(s)
                    bbox = (col * w / 3, top_pos[row], (col + 1) * w / 3, bottom_pos[row])
                    lines = [i for i in page.get_drawings_in_bbox(bbox)
                             if np.isclose(i['rect'].y0, i['rect'].y1, atol=1)
                             and i['fill'] is None]
                    """
                    The horizontal lines inside the table area may not always be the line below its
                    header. When we have lap time deleted, we will have additional lines with grey
                    colour. The `i['fill'] is None` filters out these lap time deleted lines
                    """
                    assert len(lines) >= 1, f'Expected at least one horizontal line for ' \
                        f'table(s) in row {row}, col {col} in page {page.number} in ' \
                        f'{self.lap_times_file}. Found none'
                    assert np.allclose(
                        [i['rect'].y0 for i in lines],
                        lines[0]['rect'].y0,
                        atol=1
                    ), \
                        f'Horizontal lines for table(s) in row {row}, col {col} in page ' \
                        f'{page.number} in {self.lap_times_file} are not at the same y-position'

                    # Concat lines.
                    """
                    The lines above are can be segmented. E.g., one line is from x = 0 to x = 100,
                    and another is from x = 101 to x = 200. The two lines are basically one line,
                    so we want to horizontally concatenate them
                    """
                    lines.sort(key=lambda x: x['rect'].x0)
                    rect = lines[0]['rect']
                    top_lines = [(rect.x0, rect.y0, rect.x1, rect.y1)]
                    for line in lines[1:]:
                        rect = line['rect']
                        prev_line = top_lines[-1]
                        # If one line ends where the other starts, they are the same line
                        if np.isclose(rect.x0, prev_line[2], atol=1):
                            top_lines[-1] = (prev_line[0], prev_line[1], rect.x1, prev_line[3])
                        # If one line starts where the other ends, they are the same line
                        elif np.isclose(rect.x1, prev_line[0], atol=1):
                            top_lines[-1] = (rect.x0, prev_line[1], prev_line[2], prev_line[3])
                        # Otherwise, it's a new line
                        else:
                            top_lines.append((rect.x0, rect.y0, rect.x1, rect.y1))
                    assert len(top_lines) in [1, 2], \
                        f'Expected at most two horizontal lines for table(s) in row {row}, ' \
                        f'col {col} in page {page.number} in {self.lap_times_file}. Found ' \
                        f'{len(top_lines)}'

                    # Find the column separators
                    """
                    The left and right boundary of each table is simply the left and right end of
                    the top line. The right of column 0, which is "NO", is the right boundary of
                    the text "NO". We don't really know the right boundary for the pit column, but
                    that's roughly at the mid point of top line. Then from the mid point to the
                    right end is the "TIME" column. In practice, we use mid point - 5 as the right
                    boundary for the pit column.

                    Below, `col_seps` is a list of column separators for each table. That is,
                    `col_seps[1]` gives the column separators for the second table in this row.
                    """
                    col_seps = []
                    for line in top_lines:
                        no = page.search_for('NO',clip=(line[0], line[1] - 15, line[2], line[3]))
                        assert len(no) == 1, f'Expected exactly one "NO" above the top line at ' \
                            f'({line[0], line[1], line[2], line[3]}) on p.{page.number} in ' \
                            f'{self.lap_times_file}. Found {len(no)}'
                        col_seps.append([
                            (line[0], no[0].x1),
                            (no[0].x1, (line[0] + line[2]) / 2 - 5),
                            ((line[0] + line[2]) / 2 - 5, line[2])
                        ])

                    # Find the white and grey rectangles under the top lines. Each row is either
                    # coloured/filled in white or grey, so we can get the row's top and bottom
                    # y-positions from these rectangles
                    rects = [i for i in page.get_drawings_in_bbox(bbox)
                             if i['rect'].y1 - i['rect'].y0 > LINE_MIN_VGAP]
                    ys = [j for i in rects for j in [i['rect'].y0, i['rect'].y1]]
                    ys.sort()
                    row_seps = [ys[0]]
                    for y in ys[1:]:
                        if y - row_seps[-1] > LINE_MIN_VGAP:
                            row_seps.append(y)
                    row_seps = [(row_seps[i], row_seps[i + 1]) for i in range(len(row_seps) - 1)]

                    # Finally we are good to parse the tables using these separators
                    temp = []
                    for cols in col_seps:
                        tab, superscript, cross_out = page.parse_table_by_grid(
                            vlines=cols, hlines=row_seps
                        )
                        assert len(superscript) == 0, \
                            f'Some superscript(s) found in table at ({cols[0][0]:.1f}, ' \
                            f'{row_seps[0][0]:.1f}, {cols[2][1]:.1f}, {row_seps[-1][1]:.1f}) in ' \
                            f'page {page.number} in {self.lap_times_file}. But we expect none'
                        for i, _, _ in cross_out:
                            tab.loc[i, 'lap_time_deleted'] = True
                        # Drop empty row
                        """
                        This is because the two side-by-side tables may not have the same amount of
                        rows. E.g., there are 11 laps, and the left table will have 6 and the right
                        table has 5 rows. The right table will have an empty row at the bottom, so
                        drop it here
                        """
                        tab = tab[tab[0] != '']
                        temp.append(tab)

                    # One driver may have multiple tables. Concatenate them
                    temp = pd.concat(temp, ignore_index=True)
                    temp['car_no'] = car_no
                    temp['driver'] = driver
                    df.append(temp)

        # Clean up
        df = pd.concat(df, ignore_index=True)
        if 'lap_time_deleted' not in df.columns:
            df['lap_time_deleted'] = False
        df = (df.fillna({'lap_time_deleted': False})
              .rename(columns={0: 'lap_no', 1: 'pit', 2: 'lap_time'}))
        df.lap_no = df.lap_no.astype(int)
        df.car_no = df.car_no.astype(int)
        df = df.replace('', None)
        df.pit = (df.pit == 'P').astype(bool)
        df = self._assign_session_to_lap(self.classification_df, df)

        # Check if any fastest laps are wrong
        invalid_fastest_lap_drivers = set()
        def is_fastest_lap_valid() -> bool:
            """Check whether the fastest laps in lap times PDF match the ones in classification PDF

            This function checks, for each driver in each quali. session, whether his fastest lap
            time in lap times PDF is the same as the one in classification PDF. This is a necessary
            and sufficient condition to ensure that the fastest lap times are correct. However, it
            is necessary but not sufficient to guarantee that all lap times are correct/all laps
            are correctly matched to their quali. sessions.

            This partially fixes #51: when we get `False`here, there must be something wrong with
            linking laps to quali. sessions. In such case, we will have to use the fastest lap time
            from classification as fallback to ensure the fastest lap times are correct.
            """
            classification_df = self.classification_df[['NO', 'Q1', 'Q2', 'Q3']]
            lap_times_df = df[['car_no', 'lap_no', 'Q', 'lap_time', 'is_fastest_lap']]
            is_valid = True

            # Whether there is at most one fastest lap for each given driver in each given session
            """
            May have no fastest lap, e.g. a usual out lap, starting the flying lap, abort the lap,
            into pit. Two laps in total, but neither of them is a fastest lap. So here we check if
            #. of fastest laps per driver per session <= 1.
            """
            temp = (lap_times_df.groupby(['Q', 'car_no'])
                    .is_fastest_lap
                    .sum()
                    .reset_index(name='n_fastest_laps'))
            temp = temp[temp.n_fastest_laps > 1]
            if not temp.empty:
                is_valid = False
                invalid_fastest_lap_drivers.update(temp.car_no.unique())
                # TODO: should get a warning here

            # Compare the fastest lap times in lap times and classification PDFs
            lap_times_df = lap_times_df[
                lap_times_df.is_fastest_lap
                & (~lap_times_df.car_no.isin(invalid_fastest_lap_drivers))
            ]
            for q in [1, 2, 3]:
                temp = lap_times_df[lap_times_df.Q == q].merge(
                    classification_df,
                    left_on='car_no',
                    right_on='NO',
                    how='left',
                    validate='1:1'
                )
                temp = temp[temp.lap_time != temp[f'Q{q}']]
                if not temp.empty:
                    is_valid = False
                    invalid_fastest_lap_drivers.update(temp.car_no.unique())
                # TODO: should get a warning here
            return is_valid

        if not is_fastest_lap_valid():
            df = self._apply_fallback_fastest_laps(df, invalid_fastest_lap_drivers)

        # TODO: bad practice
        df.to_json = partial(quali_lap_times_to_json,
                             df=df, year=self.year, round_no=self.round_no, session=self.session)
        return df

    def _apply_fallback_fastest_laps(
            self,
            lap_times_df: pd.DataFrame,
            drivers_with_invalid_fastest_laps: set[int]
    ) -> pd.DataFrame:
        """
        Purge all lap times for drivers with invalid fastest laps and re-assign the fastest
        laps only.

        E.g., a driver has 5 laps in Q1, 6 laps in Q2, and does not make into Q3, and his Q1
        fastest lap is invalid, i.e. is not equal to the Q1 fastest lap time in classification
        PDF. We then drop all his 11 laps in both Q1 and Q2 from lap times df., and insert two
        new laps with the Q1 and Q2 fastest lap times from the classification PDF. The lap No.
        will be `None`. This fallback does discard all other laps, but this is intended, as the
        entire lap-session match is not reliable for this driver.
        """
        valid_laps = lap_times_df[~lap_times_df.car_no.isin(drivers_with_invalid_fastest_laps)]

        # Get fastest lap times from classification PDF for drivers with invalid fastest laps
        invalid_laps = []
        for car_no in drivers_with_invalid_fastest_laps:
            for q in [1, 2, 3]:
                fastest_lap = self.classification_df.loc[
                    self.classification_df.NO == car_no, f'Q{q}'
                ].to_numpy()[0]
                if pd.isna(fastest_lap) or (fastest_lap in ('DNF', 'DQ', 'DSQ', 'DNS')):
                    continue
                # Add a new lap with the fastest lap time
                invalid_laps.append({
                    'car_no': car_no,
                    'lap_no': None,  # `None` bc. we don't know which lap is the fastest lap
                    'pit': False,
                    'lap_time': fastest_lap,
                    'lap_time_deleted': False,
                    'Q': q,
                    'is_fastest_lap': True
                })

        invalid_laps = pd.DataFrame(invalid_laps)
        return pd.concat([valid_laps, invalid_laps], ignore_index=True)


class PitStopParser(BaseParser):
    def __init__(
            self,
            file: str | os.PathLike,
            year: int,
            round_no: int,
            session: RaceSessionT
    ):
        self.file = file
        self.year = year
        self.round_no = round_no
        self.session = session
        self._check_session()
        self.df = self._parse()

    def _check_session(self) -> None:
        if self.session not in get_args(RaceSessionT):
            raise ValueError(f'Invalid session: {self.session}. '
                             f'Valid sessions are {get_args(RaceSessionT)}')
        return

    def _parse(self) -> pd.DataFrame:
        doc = pymupdf.open(self.file)
        df = []
        # TODO: would be nice to add a test for page numbers: if more than one page, we should have
        #       "page x of xx" at the bottom right of each page
        for page in doc:  # Can have multiple pages, though usually only one. E.g., 2023 Dutch
            # Get the position of the table
            page = Page(page)  # noqa: PLW2901
            driver = page.search_for('DRIVER')
            assert len(driver) == 1, f'Expected exactly one "DRIVER" in {self.file}. Found: ' \
                                     f'{driver}'
            driver = driver[0]
            t = driver.y0 - 1    # "DRIVER" gives the top of the table
            w = page.bound()[2]  # The right of the page

            # Find the vertical lines separating the cols
            no = page.search_for('NO', clip=(0, t, w, driver.y1))
            assert len(no) == 1, f'Expected exactly one "NO" in the header row in {self.file}. ' \
                                 f'Found: {no}'
            no = no[0]
            b_header = no.y1 + 1  # Bottom of the header row
            # Find the positions of the col. headers
            headers = ('NO', 'DRIVER', 'ENTRANT', 'LAP', 'TIME OF DAY', 'STOP', 'DURATION',
                       'TOTAL TIME')  # The col. names
            cols: dict[str, tuple[float, float]] = {}
            l = no.x0 - 1
            for col_name in headers:
                col = page.search_for(col_name, clip=(l, t, w, b_header))
                assert len(col) == 1, f'Expected exactly one "{col}" in the header row in ' \
                                      f'{self.file}. Found: {col}'
                cols[col_name] = (col[0].x0, col[0].x1)
            # Now the vertical line seps. are the left and right point of each col. header
            vlines = [
                cols['NO'][0] - 1,                        # Left of "NO"
                (cols['NO'][1] + cols['DRIVER'][0]) / 2,  # Between "NO" and "DRIVER"
                cols['ENTRANT'][0] - 1,                   # Left of "ENTRANT"
                cols['LAP'][0] - 1,                       # Left of "LAP"
                cols['LAP'][1] + 1,                       # Right of "LAP"
                cols['TIME OF DAY'][1],                   # Right of "TIME OF DAY"
                cols['STOP'][1],                          # Right of "STOP"
                cols['DURATION'][1],                      # Left of "TOTAL TIME"
                cols['TOTAL TIME'][1]                     # Right of "TOTAL TIME"
            ]

            # Get the bottom of the table. We identify page bottom by a white blank strip
            pixmap = page.get_pixmap(clip=(0, t + 10, w, page.bound()[3]))
            l, t, r, b = pixmap.x, pixmap.y, pixmap.x + pixmap.w, pixmap.y + pixmap.h
            pixmap = np.ndarray([b - t, r - l, 3], dtype=np.uint8, buffer=pixmap.samples)
            is_white_row = np.all(pixmap == 255, axis=(1, 2))  # noqa: PLR2004
            white_strips = []
            strip_start = None
            for i, is_white in enumerate(is_white_row):
                if is_white and strip_start is None:
                    strip_start = i
                elif not is_white and strip_start is not None:
                    if i - strip_start >= WHITE_STRIP_MIN_HEIGHT:  # At least 10 rows of white
                        white_strips.append(strip_start + t)
                    strip_start = None
            # If the strip is at the bottom. Shouldn't happen but just in case
            if (strip_start is not None
                    and len(is_white_row) - strip_start >= WHITE_STRIP_MIN_HEIGHT):
                white_strips.append(strip_start + t)
            if not white_strips:
                raise ValueError(f'Could not find a blank white strip in {self.file}')
            b = white_strips[0] + 1

            # Get the row positions. The rows are coloured in grey, white, grey, white, so get the
            # top and bottom positions of the grey rectangles
            rects = []
            for i in page.get_drawings_in_bbox(bbox=(0, b_header - 1, w, b)):
                if i['fill'] is not None and np.allclose(i['fill'], 0.9, rtol=0.05):
                    rects.append(i['rect'].y0 + 1)
                    rects.append(i['rect'].y1 - 1)
            rects.sort()
            hlines: list[float] = [no.y0 - 1, b_header]
            for i in rects:
                if i - hlines[-1] > LINE_MIN_VGAP:
                    hlines.append(i)
            if b - hlines[-1] > LINE_MIN_VGAP:
                hlines.append(b)

            # Parse
            tab = self._parse_table_by_grid(
                file=self.file,
                page=page,
                vlines=vlines,
                hlines=hlines,
                header_included=True
            )
            df.append(tab)

        # Clean up the table
        df = pd.concat(df, ignore_index=True).dropna(subset='NO')  # Drop empty rows, if any
        df = df[df.NO != '']
        df = df[['NO', 'LAP', 'TIME OF DAY', 'STOP', 'DURATION']].reset_index(drop=True)
        df = df.rename(columns={
            'NO': 'car_no',
            'LAP': 'lap',
            'TIME OF DAY': 'local_time',
            'STOP': 'stop_no',
            'DURATION': 'duration'
        })
        df.car_no = df.car_no.astype(int)
        df.lap = df.lap.astype(int)
        df.stop_no = df.stop_no.astype(int)

        def to_json() -> list[dict]:
            pit_stop = df.copy()
            pit_stop['pit_stop'] = pit_stop.apply(
                lambda x: PitStopObject(
                    number=x.stop_no,
                    duration=duration_to_millisecond(x.duration),
                    local_timestamp=x.local_time
                ),
                axis=1
            )
            pit_stop['entry'] = pit_stop.apply(
                lambda x: PitStopForeignKeys(
                    year=self.year,
                    round=self.round_no,
                    session=self.session if self.session == 'race' else 'SR',
                    car_number=x.car_no,
                    lap=x.lap
                ), axis=1
            )
            return pit_stop.apply(
                lambda x: PitStopData(
                    object_type="PitStop",
                    foreign_keys=x.entry,
                    objects=[x.pit_stop]
                ).model_dump(exclude_unset=True),
                axis=1
            ).tolist()

        def to_pkl(filename: str | os.PathLike) -> None:
            with open(filename, 'wb') as f:
                pickle.dump(df.to_json(), f)
            return

        df.to_json = to_json
        df.to_pkl = to_pkl
        return df


if __name__ == '__main__':
    pass<|MERGE_RESOLUTION|>--- conflicted
+++ resolved
@@ -2,15 +2,10 @@
 import os
 import pickle
 import re
-<<<<<<< HEAD
-from string import printable
-from typing import Literal, get_args
-import warnings
-=======
 import warnings
 from functools import cached_property, partial
+from string import printable
 from typing import Literal, Optional, get_args
->>>>>>> 879da70d
 
 import numpy as np
 import pandas as pd
@@ -18,27 +13,18 @@
 from pydantic import ValidationError
 
 from ._constants import QUALI_DRIVERS
-<<<<<<< HEAD
 from .core import Page, ParsingError
-=======
->>>>>>> 879da70d
+from .models.classification import SessionEntryImport, SessionEntryObject
 from .models.classification import SessionEntryImport, SessionEntryObject
 from .models.driver import RoundEntryImport, RoundEntryObject
 from .models.foreign_key import PitStopForeignKeys, RoundEntry, SessionEntryForeignKeys
 from .models.lap import LapImport, LapObject
 from .models.pit_stop import PitStopData, PitStopObject
-<<<<<<< HEAD
-from .utils import duration_to_millisecond, time_to_timedelta
+from .utils import Page, duration_to_millisecond, quali_lap_times_to_json, time_to_timedelta
 
 pd.set_option('future.no_silent_downcasting', True)
 
-=======
-from .utils import Page, duration_to_millisecond, quali_lap_times_to_json, time_to_timedelta
-
-pd.set_option('future.no_silent_downcasting', True)
-
 PracticeSessionT = Literal['fp', 'fp1', 'fp2', 'fp3']
->>>>>>> 879da70d
 RaceSessionT = Literal['race', 'sprint']
 QualiSessionT = Literal['quali', 'sprint_quali']
 
@@ -441,7 +427,6 @@
         df.to_pkl = to_pkl
         return df
 
-
 class PracticeParser(BaseParser):
     def __init__(
             self,
@@ -632,13 +617,13 @@
         return df
 
 
-class RaceParser(BaseParser):
+class RaceParser:
     def __init__(
             self,
             classification_file: str | os.PathLike,
-            lap_analysis_file: Optional[str | os.PathLike],
-            history_chart_file: Optional[str | os.PathLike],
-            lap_chart_file: Optional[str | os.PathLike],
+            lap_analysis_file: str | os.PathLike,
+            history_chart_file: str | os.PathLike,
+            lap_chart_file: str | os.PathLike,
             year: int,
             round_no: int,
             session: RaceSessionT
@@ -781,9 +766,6 @@
         hlines.append(b)
 
         # Parse the table using the grid above
-<<<<<<< HEAD
-        df = self._parse_table_by_grid(page, vlines, hlines)
-=======
         df = self._parse_table_by_grid(
             file=self.classification_file,
             page=page,
@@ -794,7 +776,6 @@
         assert df.shape[1] == 13, \
             f'Expected 13 cols, got {df.shape[1]} in {self.classification_file}'  # noqa: PLR2004
         df.columns.to_numpy()[0] = 'position'  # zero-th col. has no name in PDF, so name it
->>>>>>> 879da70d
 
         # Do the same for the "NOT CLASSIFIED" table. See `QualifyingParser._parse_classification`
         if has_not_classified:
@@ -806,7 +787,7 @@
                 assert len(car_no) == 1, f'Error in detecting rows in the "NOT CLASSIFIED" ' \
                                          f'table in {self.classification_file}'
                 if not re.match(r'\d+', car_no[0][4].strip()):  # See `QualifyingParser`
-                    break
+                    break  # OCR
                 car_no = car_no[0]
                 car_nos.append([car_no[1], car_no[3]])
                 t = car_no[3]
@@ -1564,18 +1545,9 @@
         raise NotImplementedError
 
 
-<<<<<<< HEAD
-class QualifyingParser:
-    """
-    TODO: need better docstring
-    Quali. sessions have to be parsed using multiple PDFs jointly. Otherwise, we don't know which
-    lap is in which quali. session
-    """
-=======
 class QualifyingParser(BaseParser):
     # TODO: need better docstring
     # TODO: probably need to refactor this. Not clean
->>>>>>> 879da70d
     def __init__(
             self,
             classification_file: str | os.PathLike,
@@ -1622,52 +1594,6 @@
                              f'Valid sessions are: {get_args(QualiSessionT)}"')
         return
 
-<<<<<<< HEAD
-    def _parse_table_by_grid(
-            self,
-            page: Page,
-            vlines: list[float],
-            hlines: list[float],
-            tol: float = 2
-    ) -> pd.DataFrame:
-        """Manually parse the table cell by cell, defined by lines separating the columns and rows
-
-        See `EntryListParser._parse_table_by_grid()` for detailed explanation.
-
-        :param vlines: x-coords. of vertical lines separating the cols. Table left and right
-                       boundaries need to be included
-        :param hlines: y-coords. of horizontal lines separating the rows. Table top and bottom
-                       boundaries need to be included
-        :param tol: tolerance for bbox. of text. Default is 2 pixels
-        """
-        cells = []
-        for i in range(len(hlines) - 1):
-            row = []
-            for j in range(len(vlines) - 1):
-                text = ''
-                l, t, r, b = vlines[j], hlines[i], vlines[j + 1], hlines[i + 1]
-                cell = page.get_text('blocks', clip=(l, t, r, b))
-                if cell:
-                    # Usually, one cell is one line of text. The only exception is Andrea Kimi
-                    # Antonelli. His name is too long and thus wrapped into two lines
-                    if len(cell) > 1:
-                        if len(cell) == 2 and cell[0][4].strip() == 'Andrea Kimi':
-                            text = cell[0][4].strip() + ' ' + cell[1][4].strip()
-                        else:
-                            raise Exception(f'Expected exactly one cell in row {i}, col {j} in '
-                                            f'{self.classification_file}. Found {cell}')
-                    cell = cell[0]
-                    if cell[4].strip():
-                        bbox = cell[0:4]
-                        if bbox[0] < vlines[j] - tol or bbox[2] > vlines[j + 1] + tol \
-                                or bbox[1] < t - tol or bbox[3] > b + tol:
-                            raise ValueError(f'Found text outside the cell in row {i}, col {j} in '
-                                             f'{self.classification_file}: {cell}')
-                        text = cell[4].strip()
-                row.append(text)
-            cells.append(row)
-        cells[0][0] = 'position'  # Finishing order col. has no col. name in PDF
-        return pd.DataFrame(cells[1:], columns=cells[0])
 
     def _clean_up_classification_table(self, df: pd.DataFrame, is_not_classified: bool = False) \
             -> pd.DataFrame:
@@ -1805,24 +1731,26 @@
         strip_start = white_strips[0]  # The topmost line is the bottom of the table
         return strip_start + 1, False  # One pixel buffer
 
-=======
->>>>>>> 879da70d
     def _parse_classification(self):
         # Find the page with "Qualifying Session Final Classification"
         doc = pymupdf.open(self.classification_file)
-        found = False
-        for page in doc:
-            page = Page(page)
-            for keyword in ['Final Classification', 'Provisional Classification']:
-                found = page.search_for_header(keyword)
+        found = []
+        for i in range(len(doc)):
+            page = Page(doc[i])
+            found = page.search_for('Final Classification')
+            if found:
+                break
+            found = page.search_for('Provisional Classification')
+            if found:
+                warnings.warn('Found and using provisional classification, not the final one')
+                break
+            else:
+                found = page.get_image_header()
                 if found:
-<<<<<<< HEAD
-=======
                     found = [found]
->>>>>>> 879da70d
                     break
-        if found is False:
-            doc.close()
+        if not found:
+            doc.close()  # TODO: check docs. Do we need to manually close it? Memory safe?
             raise ValueError(f'"Final Classification" or "Provisional Classification" not found '
                              f'on any page in {self.classification_file}')
 
@@ -1830,12 +1758,8 @@
         w = page.bound()[2]
 
         # y-position of "Final Classification", which is the topmost y-coord. of the table
-        y = found.y1
-
-<<<<<<< HEAD
-        # y-position of "NOT CLASSIFIED - " or "POLE POSITION LAP", whichever comes the first
-        b, has_not_classified = self._search_for_table_bottom(page, y)
-=======
+        y = found[0].y1
+
         # y-position of "NOT CLASSIFIED - " or "POLE POSITION LAP", whichever comes the first. This
         # is the bottom of the classification table. Some PDFs may not have these texts. In these
         # cases, we use the long black thick horizontal line to determine the bottom of the table
@@ -1880,7 +1804,6 @@
                 lines.sort(key=lambda x: x['rect'].y0)
                 bottom = [lines[0]['rect']]
         b = bottom[0].y0
->>>>>>> 879da70d
 
         # Get the location of cols.
         """
@@ -1940,7 +1863,7 @@
         Howover, the width of "Q2" and "SQ2" may not be the same, so the shifter will be different.
         """
         vlines = [
-            3 * cols['NO'][0] - 2 * cols['NO'][1] - 1,                # Left border of the table
+            0,                                                        # Left of the page
             cols['NO'][0] - 1,                                        # Left of "NO"
             (cols['NO'][1] + cols['DRIVER'][0]) / 2,                  # Between "NO" and "DRIVER"
             cols['NAT'][0] - 1,                                       # Left of "NAT"
@@ -2004,14 +1927,6 @@
         df['original_order'] = range(1, len(df) + 1)  # Driver's original order in the PDF
         df = df[(df.position != '') & df.position.notna()]
         df['is_classified'] = True
-
-        # Sanitise the table cells
-        """
-        Because we may use OCR to read the table, OCR is very likely to give e.g. "_" (the row
-        line) when the cell should be empty. So depending on which col. it is, we try to remove
-        these chars.
-        """
-        df = self._clean_up_classification_table(df)  # TODO: modify inplace or copy?
 
         # Do the same for the "NOT CLASSIFIED" table
         if has_not_classified:
@@ -2032,22 +1947,11 @@
                          and np.isclose(i['width'], 1, rtol=0.1)
                          and i['rect'].x1 - i['rect'].x0 > 0.8 * w]
                 if not lines:
-<<<<<<< HEAD
-                    # Go through the pixel map and find a wide horizontal white strip with 10+ px
-                    # height
-                    pixmap = page.get_pixmap(clip=(0, y + 50, w, page.bound()[3]))
-                    l, t, r, b = pixmap.x, pixmap.y, pixmap.x + pixmap.w, pixmap.y + pixmap.h
-                    pixmap = np.ndarray([b - t, r - l, 3],
-                                        dtype=np.uint8,
-                                        buffer=pixmap.samples_mv)
-                    is_white_row = np.all(pixmap == 255, axis=(1, 2))
-=======
                     # Go through the pixmap and find a wide white strip with 10+ px height
                     pixmap = page.get_pixmap(clip=(0, y + 50, w, page.bound()[3]))
                     l, t, r, b = pixmap.x, pixmap.y, pixmap.x + pixmap.w, pixmap.y + pixmap.h
                     pixmap = np.ndarray([b - t, r - l, 3], dtype=np.uint8, buffer=pixmap.samples)
                     is_white_row = np.all(pixmap == 255, axis=(1, 2))  # noqa: PLR2004
->>>>>>> 879da70d
                     white_strips = []
                     strip_start = None
                     for i, is_white in enumerate(is_white_row):
@@ -2062,16 +1966,10 @@
                             and len(is_white_row) - strip_start >= WHITE_STRIP_MIN_HEIGHT):
                         white_strips.append(strip_start + t)
                     if not white_strips:
-<<<<<<< HEAD
-                        raise ValueError(f'Could not find "NOT CLASSIFIED - " or "POLE POSITION '
-                                         f'LAP" or a thick horizontal line in '
-                                         f'{self.classification_file}')
-=======
                         raise ValueError(
                             f'Could not find "NOT CLASSIFIED - " or "POLE POSITION LAP" or a '
                             f'thick horizontal line in {self.classification_file}'
                         )
->>>>>>> 879da70d
                     strip_start = white_strips[0]  # The topmost one is the bottom of the table
                     bottom = [pymupdf.Rect(l, strip_start + 1, r, strip_start + 2)]  # 1px buffer
                 else:
@@ -2103,15 +2001,8 @@
             print(not_classified)
             print(df.columns.drop(['original_order', 'is_classified']))
             not_classified['finishing_status'] = 11  # TODO: should clean up the code later
-<<<<<<< HEAD
-            not_classified.columns = df.columns.drop('original_order')
-            not_classified = self._clean_up_classification_table(not_classified,
-                                                                 is_not_classified=True)
-            not_classified = not_classified[(not_classified.NO != '') | not_classified.NO.isnull()]
-=======
             not_classified.columns = df.columns.drop(['original_order', 'is_classified'])
             not_classified = not_classified[(not_classified.NO != '') | not_classified.NO.isna()]
->>>>>>> 879da70d
             n = len(df)
             not_classified['original_order'] = range(n + 1, n + len(not_classified) + 1)
             not_classified['is_classified'] = False
@@ -2134,6 +2025,12 @@
         df.temp = df.temp.ffill() + df.temp.isna().cumsum()
         df.position = df.temp.astype(int)
         del df['temp']
+
+        # Clean up
+        df.NO = df.NO.astype(int)
+        del df['NAT']
+        df = df.replace('', None)
+        df.position = df.position.astype(int)
 
         # Overwrite `.to_json()` and `.to_pkl()` methods
         # TODO: bad practice
@@ -2212,13 +2109,7 @@
                 data.extend(temp['classification'].tolist())
             return data
 
-        def to_pkl(filename: str | os.PathLike) -> None:
-            with open(filename, 'wb') as f:
-                pickle.dump(to_json(), f)
-            return
-
         df.to_json = to_json
-        df.to_pkl = to_pkl
         return df
 
     @staticmethod
@@ -2592,7 +2483,7 @@
         return pd.concat([valid_laps, invalid_laps], ignore_index=True)
 
 
-class PitStopParser(BaseParser):
+class PitStopParser:
     def __init__(
             self,
             file: str | os.PathLike,

from contextlib import nullcontext
import json

import pytest

from fiadoc.parser import RaceParser
from fiadoc.utils import download_pdf

race_list = [
    (
        'doc_66_-_2023_united_states_grand_prix_-_final_race_classification.pdf',
        '2023_19_usa_f1_r0_timing_racelapanalysis_v01.pdf',
        '2023_19_usa_f1_r0_timing_racehistorychart_v01.pdf',
        '2023_19_usa_f1_r0_timing_racelapchart_v01.pdf',
        2023,
        18,
        'race',
        '2023_18_race_classification.json',
        '2023_18_race_lap_times.json',
        nullcontext()
    ),
    (
        'doc_43_-_2023_united_states_grand_prix_-_final_sprint_classification.pdf',
        '2023_19_usa_f1_s0_timing_sprintlapanalysis_v01.pdf',
        '2023_19_usa_f1_s0_timing_sprinthistorychart_v01.pdf',
        '2023_19_usa_f1_s0_timing_sprintlapchart_v01.pdf',
        2023,
        18,
        'sprint',
        '2023_18_sprint_classification.json',
        '2023_18_sprint_lap_times.json',
        nullcontext()
    ),
    (
        # test an event without unclassified drivers
        '2024_10_esp_f1_r0_timing_raceprovisionalclassification_v01_1.pdf',
        '2024_10_esp_f1_r0_timing_racelapanalysis_v01_1.pdf',
        '2024_10_esp_f1_r0_timing_racehistorychart_v01_1.pdf',
        '2024_10_esp_f1_r0_timing_racelapchart_v01_1.pdf',
        2024,
        10,
        'race',
        '2024_10_race_classification.json',
        '2024_10_race_lap_times.json',
        nullcontext()
    ),
    (
        'doc_50_-_2024_monaco_grand_prix_-_provisional_race_classification.pdf',
        '2024_08_mon_f1_r0_timing_racelapanalysis_v01.pdf',
        '2024_08_mon_f1_r0_timing_racehistorychart_v01.pdf',
        '2024_08_mon_f1_r0_timing_racelapchart_v01.pdf',
        2024,
        8,
        'race',
        '2024_8_race_classification.json',
        '2024_8_race_lap_times.json',
        nullcontext()
    ),
    (
        'doc_76_-_2023_austrian_grand_prix_-_final_race_classification.pdf',
        '2023_10_aut_f1_r0_timing_racelapanalysis_v01.pdf',
        '2023_10_aut_f1_r0_timing_racehistorychart_v01.pdf',
        '2023_10_aut_f1_r0_timing_racelapchart_v01.pdf',
        2023,
        9,
        'race',
        '2023_9_race_classification.json',
<<<<<<< HEAD
        '2023_9_race_lap_times.json'
    ),
    (
        # DNF but classified, e.g., crashed in final lap, but finished 90%+ of the race
        # (jolpica/jolpica-f1#223, jolpica/jolpica-f1#246)
        'https://www.fia.com/system/files/decision-document/2025_canadian_grand_prix_-_final_race_classification.pdf',
        '2025_10_can_f1_r0_timing_racelapanalysis_v01.pdf',
        '2025_10_can_f1_r0_timing_racehistorychart_v01.pdf',
        '2025_10_can_f1_r0_timing_racelapchart_v01.pdf',
        2025,
        10,
        'race',
        '2025_10_race_classification.json',
        '2025_10_race_lap_times.json'
=======
        '2023_9_race_lap_times.json',
        nullcontext()
    ),
    (
        # Without some lap times PDF
        'https://www.fia.com/system/files/decision-document/2025_emilia_romagna_grand_prix_-_final_race_classification.pdf',
        '2025_07_ita_f1_r0_timing_racelapanalysis_v01_0.pdf',
        None,
        None,
        2025,
        7,
        'race',
        '2025_7_race_classification.json',
        None,
        pytest.raises(FileNotFoundError,
                      match='Lap chart, history chart, or lap time PDFs is missing')
>>>>>>> 9cca4ff6
    )
]


@pytest.fixture(params=race_list)
def prepare_race_data(request, tmp_path) -> tuple[list[dict], list[dict], list[dict], list[dict]]:
    # Download and parse race classification and lap times PDFs
    url_classification, url_lap_analysis, url_history_chart, url_lap_chart, year, round_no, \
<<<<<<< HEAD
        session, expected_classification, expected_lap_times = request.param
    if 'https://' not in url_classification:  # TODO: clean this up
        url_classification = 'https://www.fia.com/sites/default/files/' + url_classification
    download_pdf(url_classification, tmp_path / 'classification.pdf')
    download_pdf('https://www.fia.com/sites/default/files/' + url_lap_analysis,
                 tmp_path / 'lap_analysis.pdf')
    download_pdf('https://www.fia.com/sites/default/files/' + url_history_chart,
                 tmp_path / 'history_chart.pdf')
    download_pdf('https://www.fia.com/sites/default/files/' + url_lap_chart,
                 tmp_path / 'lap_chart.pdf')
    parser = RaceParser(tmp_path / 'classification.pdf', tmp_path / 'lap_analysis.pdf',
                        tmp_path / 'history_chart.pdf', tmp_path / 'lap_chart.pdf',
                        year, round_no, session)

    classification_data = parser.classification_df.to_json()
    lap_times_data = parser.lap_times_df.to_json()
=======
        session, expected_classification, expected_lap_times, context = request.param
    pdfs = []
    if 'https://' not in url_classification:
        download_pdf('https://www.fia.com/sites/default/files/' + url_classification,
                     tmp_path / 'classification.pdf')
    else:
        download_pdf(url_classification, tmp_path / 'classification.pdf')
    pdfs.append(tmp_path / 'classification.pdf')
    if url_lap_analysis:
        download_pdf('https://www.fia.com/sites/default/files/' + url_lap_analysis,
                     tmp_path / 'lap_analysis.pdf')
        pdfs.append(tmp_path / 'lap_analysis.pdf')
    else:
        pdfs.append(None)
    if url_history_chart:
        download_pdf('https://www.fia.com/sites/default/files/' + url_history_chart,
                     tmp_path / 'history_chart.pdf')
        pdfs.append(tmp_path / 'history_chart.pdf')
    else:
        pdfs.append(None)
    if url_lap_chart:
        download_pdf('https://www.fia.com/sites/default/files/' + url_lap_chart,
                     tmp_path / 'lap_chart.pdf')
        pdfs.append(tmp_path / 'lap_chart.pdf')
    else:
        pdfs.append(None)
    with context:
        parser = RaceParser(*pdfs, year, round_no, session)
        classification_data = parser.classification_df.to_json()
        lap_times_data = None
        lap_times_data = parser.lap_times_df.to_json()
>>>>>>> 9cca4ff6
    with open('fiadoc/tests/fixtures/' + expected_classification, encoding='utf-8') as f:
        expected_classification = json.load(f)
    if expected_lap_times:
        with open('fiadoc/tests/fixtures/' + expected_lap_times, encoding='utf-8') as f:
            expected_lap_times = json.load(f)
    else:
        expected_lap_times = None

    # Sort data
    classification_data.sort(key=lambda x: x['foreign_keys']['car_number'])
    expected_classification.sort(key=lambda x: x['foreign_keys']['car_number'])
    if lap_times_data:
        lap_times_data.sort(key=lambda x: x['foreign_keys']['car_number'])
        for i in lap_times_data:
            i['objects'].sort(key=lambda x: x['number'])
    if expected_lap_times:
        expected_lap_times.sort(key=lambda x: x['foreign_keys']['car_number'])
        for i in expected_lap_times:
            i['objects'].sort(key=lambda x: x['number'])

    # TODO: currently manually tested against fastf1 lap times. The test data should be generated
    #       automatically later. Also need to manually add if the lap time is deleted and if the
    #       lap is fastest manually. Also need to add the laps where PDFs have data but fastf1
    #       doesn't
    return classification_data, lap_times_data, expected_classification, expected_lap_times


def test_parse_race(prepare_race_data):
    classification_data, lap_times_data, expected_classification, expected_lap_times \
        = prepare_race_data
    assert classification_data == expected_classification

    # If no lap times (some lap times PDF is missing), skip the test for lap times
    if expected_lap_times is None:
        return

    for i in lap_times_data:
        driver = i['foreign_keys']['car_number']
        session = i['foreign_keys']['session']
        laps = i['objects']
        for j in expected_lap_times:
            if j['foreign_keys']['car_number'] == driver \
                    and j['foreign_keys']['session'] == session:
                expected_laps = j['objects']
                for lap in laps:
                    # Here we allow the lap to be missing in fastf1 data
                    for expected_lap in expected_laps:
                        if lap['number'] == expected_lap['number']:
                            assert lap['time'] == expected_lap['time'], \
                                f"Driver {driver}'s lap {lap['number']} in {session} time " \
                                f"doesn't match with fastf1: {lap['time']['milliseconds']} vs " \
                                f"{expected_lap['time']['milliseconds']}"
                            break

    for i in expected_lap_times:
        driver = i['foreign_keys']['car_number']
        session = i['foreign_keys']['session']
        expected_laps = i['objects']
        for j in lap_times_data:
            if j['foreign_keys']['car_number'] == driver \
                    and j['foreign_keys']['session'] == session:
                laps = i['objects']
                for expected_lap in expected_laps:
                    found = False
                    for lap in laps:
                        if lap['number'] == expected_lap['number']:
                            found = True
                            break
                    # But here any lap available in fastf1 data should be in PDF as well
                    assert found, f"Driver {driver}'s lap {expected_lap['number']} in {session} " \
                                  f"in fastf1 not found in PDF"
                    assert lap['time'] == expected_lap['time'], \
                        f"Driver {driver}'s lap {expected_lap['number']} in {session} time " \
                        f"doesn't match with fastf1: {lap['time']['milliseconds']} vs " \
                        f"{expected_lap['time']['milliseconds']}"
<|MERGE_RESOLUTION|>--- conflicted
+++ resolved
@@ -65,8 +65,8 @@
         9,
         'race',
         '2023_9_race_classification.json',
-<<<<<<< HEAD
-        '2023_9_race_lap_times.json'
+        '2023_9_race_lap_times.json',
+        nullcontext()
     ),
     (
         # DNF but classified, e.g., crashed in final lap, but finished 90%+ of the race
@@ -79,9 +79,7 @@
         10,
         'race',
         '2025_10_race_classification.json',
-        '2025_10_race_lap_times.json'
-=======
-        '2023_9_race_lap_times.json',
+        '2025_10_race_lap_times.json',
         nullcontext()
     ),
     (
@@ -97,7 +95,6 @@
         None,
         pytest.raises(FileNotFoundError,
                       match='Lap chart, history chart, or lap time PDFs is missing')
->>>>>>> 9cca4ff6
     )
 ]
 
@@ -106,24 +103,6 @@
 def prepare_race_data(request, tmp_path) -> tuple[list[dict], list[dict], list[dict], list[dict]]:
     # Download and parse race classification and lap times PDFs
     url_classification, url_lap_analysis, url_history_chart, url_lap_chart, year, round_no, \
-<<<<<<< HEAD
-        session, expected_classification, expected_lap_times = request.param
-    if 'https://' not in url_classification:  # TODO: clean this up
-        url_classification = 'https://www.fia.com/sites/default/files/' + url_classification
-    download_pdf(url_classification, tmp_path / 'classification.pdf')
-    download_pdf('https://www.fia.com/sites/default/files/' + url_lap_analysis,
-                 tmp_path / 'lap_analysis.pdf')
-    download_pdf('https://www.fia.com/sites/default/files/' + url_history_chart,
-                 tmp_path / 'history_chart.pdf')
-    download_pdf('https://www.fia.com/sites/default/files/' + url_lap_chart,
-                 tmp_path / 'lap_chart.pdf')
-    parser = RaceParser(tmp_path / 'classification.pdf', tmp_path / 'lap_analysis.pdf',
-                        tmp_path / 'history_chart.pdf', tmp_path / 'lap_chart.pdf',
-                        year, round_no, session)
-
-    classification_data = parser.classification_df.to_json()
-    lap_times_data = parser.lap_times_df.to_json()
-=======
         session, expected_classification, expected_lap_times, context = request.param
     pdfs = []
     if 'https://' not in url_classification:
@@ -155,7 +134,6 @@
         classification_data = parser.classification_df.to_json()
         lap_times_data = None
         lap_times_data = parser.lap_times_df.to_json()
->>>>>>> 9cca4ff6
     with open('fiadoc/tests/fixtures/' + expected_classification, encoding='utf-8') as f:
         expected_classification = json.load(f)
     if expected_lap_times:

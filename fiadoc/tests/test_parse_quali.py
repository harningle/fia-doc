--- conflicted
+++ resolved
@@ -1,10 +1,6 @@
 from contextlib import nullcontext
 import json
-<<<<<<< HEAD
-import os
-=======
 from typing import Optional
->>>>>>> 879da70d
 
 import pytest
 
@@ -46,23 +42,15 @@
         nullcontext()
     ),
     (
-<<<<<<< HEAD
-        # Page header is an image instead of text
-=======
         # Title is image rather than string
->>>>>>> 879da70d
         'doc_53_-_2024_chinese_grand_prix_-_final_qualifying_classification.pdf',
         '2024_05_chn_f1_q0_timing_qualifyingsessionlaptimes_v01.pdf',
         2024,
         5,
         'quali',
         '2024_5_quali_classification.json',
-<<<<<<< HEAD
-        '2024_5_quali_lap_times.json'
-=======
         '2024_5_quali_lap_times.json',
         nullcontext()
->>>>>>> 879da70d
     ),
     (
         # DNF drivers in quali.
@@ -132,7 +120,6 @@
         nullcontext()
     ),
     (
-<<<<<<< HEAD
         # Text is image in the PDF...
         'https://www.fia.com/system/files/decision-document/2025_australian_grand_prix_-_final_qualifying_classification.pdf',
         '2025_01_aus_f1_q0_timing_qualifyingsessionlaptimes_v01.pdf',
@@ -143,11 +130,8 @@
         '2025_1_quali_lap_times.json'
     ),
     (
-        # Antonelli's name wrapped in two lines...
-=======
         # Antonelli's name wrapped in two lines
         # DNF drivers in quali.
->>>>>>> 879da70d
         'https://www.fia.com/system/files/decision-document/2025_chinese_grand_prix_-_final_sprint_qualifying_classification.pdf',
         '2025_02_chn_f1_sq0_timing_sprintqualifyingsessionlaptimes_v01.pdf',
         2025,
@@ -290,7 +274,8 @@
                         f"Driver {driver}'s lap {expected_lap['number']} in {session} time " \
                         f"doesn't match with fastf1: {lap['time']['milliseconds']} vs " \
                         f"{expected_lap['time']['milliseconds']}"
-<<<<<<< HEAD
+    """
+    return
 
 
 @pytest.mark.full
@@ -326,7 +311,4 @@
     parser = QualifyingParser(classification_pdf, lap_times_pdf, year, round_no, 'sprint_quali')
     parser.classification_df.to_json()
     parser.lap_times_df.to_json()
-=======
-    """
->>>>>>> 879da70d
     return
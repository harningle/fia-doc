--- conflicted
+++ resolved
@@ -173,14 +173,9 @@
     df['time'] = df['time'].apply(to_timedelta)
 
     # Convert to json
-<<<<<<< HEAD
-    df['lap'] = df.apply(lambda x: Lap(number=x['lap'], position=x['position'], time=x['time']),
-                         axis=1)
-=======
     df['lap'] = df.apply(
         lambda x: Lap(number=x['lap'], position=x['position'], time=x['time']), axis=1
     )
->>>>>>> bcaf915c
     df = df.groupby('driver_no')[['lap']].agg(list).reset_index()
     df['session_entry'] = df['driver_no'].map(
         lambda x: SessionEntry(
